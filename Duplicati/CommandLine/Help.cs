--- conflicted
+++ resolved
@@ -1,4 +1,3 @@
-<<<<<<< HEAD
 ﻿using System;
 using System.Collections.Generic;
 using System.Linq;
@@ -365,7 +364,7 @@
 
         private static void PrintFormatted(IEnumerable<string> lines)
         {
-        	int windowWidth = Math.Max(12, Console.WindowWidth == 0 ? 80 : Console.WindowWidth);
+            int windowWidth = Math.Max(12, Console.WindowWidth == 0 ? 80 : Console.WindowWidth);
             foreach (string s in lines)
             {
                 if (string.IsNullOrEmpty(s) || s.Trim().Length == 0)
@@ -483,484 +482,4 @@
                 return string.Format("  --{0} = {1}{2}    {3}", name, arg.DefaultValue, Environment.NewLine, arg.LongDescription);
         }
     }
-}
-=======
-﻿using System;
-using System.Collections.Generic;
-using System.Linq;
-using System.Text;
-
-namespace Duplicati.CommandLine
-{
-    public static class Help
-    {
-        private static readonly Dictionary<string, string> _document;
-        private const string RESOURCE_NAME = "Duplicati.CommandLine.help.txt";
-        private static readonly System.Text.RegularExpressions.Regex NAMEDOPTION_REGEX = new System.Text.RegularExpressions.Regex("\\%OPTION\\:(?<name>[^\\%]+)\\%");
-
-        static Help()
-        {
-            _document = new Dictionary<string,string>(StringComparer.InvariantCultureIgnoreCase);
-
-            using (System.IO.StreamReader sr = new System.IO.StreamReader(System.Reflection.Assembly.GetExecutingAssembly().GetManifestResourceStream(RESOURCE_NAME)))
-            {
-                List<string> keywords = new List<string>();
-                StringBuilder sb = new StringBuilder();
-                foreach(var line in sr.ReadToEnd().Split(new string[] { "\r\n", "\n", "\r" }, StringSplitOptions.None))
-                {
-                    if (line.Trim().StartsWith("#"))
-                        continue;
-
-                    if (line.Trim().StartsWith(">"))
-                    {
-                        if (sb.Length > 0)
-                        {
-                            string s = sb.ToString();
-                            foreach(var k in keywords)
-                                _document[k] = s;
-
-                            keywords.Clear();
-                            sb.Clear();
-                        }
-
-                        string[] elems = line.Split(new string[] {" ", "\t"}, StringSplitOptions.RemoveEmptyEntries);
-                        if (elems.Length >= 2 && string.Equals(elems[elems.Length - 2], "help", StringComparison.InvariantCultureIgnoreCase))
-                            keywords.Add(elems[elems.Length - 1]);
-                        else if (elems.Length == 3 && string.Equals(elems[elems.Length - 1], "help", StringComparison.InvariantCultureIgnoreCase))
-                            keywords.Add("help");
-                    }
-                    else
-                    {
-                        sb.AppendLine(line);
-                    }
-                }
-
-                if (sb.Length > 0)
-                {
-                    string s = sb.ToString();
-                    foreach(var k in keywords)
-                        _document[k] = s;
-                }
-            }
-        }
-
-        public static void PrintUsage(string topic, IDictionary<string, string> options)
-        {
-            try
-            {
-                //Force translation off
-                System.Threading.Thread.CurrentThread.CurrentCulture = System.Globalization.CultureInfo.InvariantCulture;
-                System.Threading.Thread.CurrentThread.CurrentUICulture = System.Globalization.CultureInfo.InvariantCulture;
-            }
-            catch { }
-
-            if (string.IsNullOrWhiteSpace(topic))
-                topic = "help";
-
-            if (string.Equals("help", topic, StringComparison.InvariantCultureIgnoreCase) && options.Count == 1)
-                topic = new List<string>(options.Keys)[0];
-
-
-            if (_document.ContainsKey(topic))
-            {
-                string tp = _document[topic];
-                Library.Main.Options opts = new Library.Main.Options(new Dictionary<string, string>());
-
-                tp = tp.Replace("%VERSION%", License.VersionNumbers.Version);
-                tp = tp.Replace("%BACKENDS%", string.Join(", ", Library.DynamicLoader.BackendLoader.Keys));
-                tp = tp.Replace("%MONO%", Library.Utility.Utility.IsMono ? "mono " : "");
-                tp = tp.Replace("%APP_PATH%", System.IO.Path.GetFileName(System.Reflection.Assembly.GetExecutingAssembly().Location));
-                tp = tp.Replace("%EXAMPLE_SOURCE_PATH%", Library.Utility.Utility.IsClientLinux ? "/source" : "D:\\source");
-                tp = tp.Replace("%EXAMPLE_SOURCE_FILE%", Library.Utility.Utility.IsClientLinux ? "/source/myfile.txt" : "D:\\source\\file.txt");
-                tp = tp.Replace("%EXAMPLE_RESTORE_PATH%", Library.Utility.Utility.IsClientLinux ? "/restore" : "D:\\restore");
-                tp = tp.Replace("%ENCRYPTIONMODULES%", string.Join(", ", Library.DynamicLoader.EncryptionLoader.Keys));
-                tp = tp.Replace("%COMPRESSIONMODULES%", string.Join(", ", Library.DynamicLoader.CompressionLoader.Keys));
-                tp = tp.Replace("%DEFAULTENCRYPTIONMODULE%", opts.EncryptionModule);
-                tp = tp.Replace("%DEFAULTCOMPRESSIONMODULE%", opts.CompressionModule);
-                tp = tp.Replace("%GENERICMODULES%", string.Join(", ", Library.DynamicLoader.GenericLoader.Keys));
-
-                if (tp.Contains("%MAINOPTIONS%"))
-                {
-                    List<string> lines = new List<string>();
-                    SortedList<string, Library.Interface.ICommandLineArgument> sorted = new SortedList<string, Library.Interface.ICommandLineArgument>();
-                    foreach (Library.Interface.ICommandLineArgument arg in opts.SupportedCommands)
-                        sorted.Add(arg.Name, arg);
-
-                    foreach (Library.Interface.ICommandLineArgument arg in Program.SupportedCommands)
-
-                        sorted.Add(arg.Name, arg);
-
-
-                    foreach (Library.Interface.ICommandLineArgument arg in sorted.Values)
-                        lines.Add(PrintArgSimple(arg, arg.Name));
-
-                    tp = tp.Replace("%MAINOPTIONS%", string.Join(Environment.NewLine, lines.ToArray()));
-                }
-
-                if (tp.Contains("%ALLOPTIONS%"))
-                {
-                    List<string> lines = new List<string>();
-                    foreach (Library.Interface.ICommandLineArgument arg in opts.SupportedCommands)
-                        Library.Interface.CommandLineArgument.PrintArgument(lines, arg, "  ");
-
-
-
-                    foreach (Library.Interface.ICommandLineArgument arg in Program.SupportedCommands)
-
-                        Library.Interface.CommandLineArgument.PrintArgument(lines, arg, "  ");
-
-                    lines.Add("");
-                    lines.Add("");
-                    lines.Add(Strings.Program.SupportedBackendsHeader);
-                    foreach (Duplicati.Library.Interface.IBackend back in Library.DynamicLoader.BackendLoader.Backends)
-                        PrintBackend(back, lines);
-
-                    lines.Add("");
-                    lines.Add("");
-                    lines.Add(Strings.Program.SupportedEncryptionModulesHeader);
-                    foreach (Duplicati.Library.Interface.IEncryption mod in Library.DynamicLoader.EncryptionLoader.Modules)
-                        PrintEncryptionModule(mod, lines);
-
-                    lines.Add("");
-                    lines.Add("");
-                    lines.Add(Strings.Program.SupportedCompressionModulesHeader);
-                    foreach (Duplicati.Library.Interface.ICompression mod in Library.DynamicLoader.CompressionLoader.Modules)
-                        PrintCompressionModule(mod, lines);
-
-                    lines.Add("");
-
-                    lines.Add("");
-                    lines.Add("");
-                    lines.Add(Strings.Program.GenericModulesHeader);
-                    foreach (Duplicati.Library.Interface.IGenericModule mod in Library.DynamicLoader.GenericLoader.Modules)
-                        PrintGenericModule(mod, lines);
-
-                    lines.Add("");
-
-                    tp = tp.Replace("%ALLOPTIONS%", string.Join(Environment.NewLine, lines.ToArray()));
-                }
-
-                if (tp.Contains("%MODULEOPTIONS%"))
-                {
-                    //Figure out which module we are in
-                    IList<Library.Interface.ICommandLineArgument> args = null;
-                    bool found = false;
-                    foreach (Duplicati.Library.Interface.IBackend backend in Library.DynamicLoader.BackendLoader.Backends)
-                        if (string.Equals(backend.ProtocolKey, topic, StringComparison.InvariantCultureIgnoreCase))
-                        {
-                            args = backend.SupportedCommands;
-                            found = true;
-                            break;
-                        }
-
-                    if (args == null)
-                        foreach (Duplicati.Library.Interface.IEncryption module in Library.DynamicLoader.EncryptionLoader.Modules)
-                            if (string.Equals(module.FilenameExtension, topic, StringComparison.InvariantCultureIgnoreCase))
-                            {
-                                args = module.SupportedCommands;
-                                found = true;
-                                break;
-                            }
-
-                    if (args == null)
-                        foreach (Duplicati.Library.Interface.ICompression module in Library.DynamicLoader.CompressionLoader.Modules)
-                            if (string.Equals(module.FilenameExtension, topic, StringComparison.InvariantCultureIgnoreCase))
-                            {
-                                args = module.SupportedCommands;
-                                found = true;
-                                break;
-                            }
-
-                    if (args == null)
-                        foreach (Duplicati.Library.Interface.IGenericModule module in Library.DynamicLoader.GenericLoader.Modules)
-                            if (string.Equals(module.Key, topic, StringComparison.InvariantCultureIgnoreCase))
-                            {
-                                args = module.SupportedCommands;
-                                found = true;
-                                break;
-                            }
-
-                    //If the module is not found, we do not display the description
-                    if (found)
-                        tp = tp.Replace("%MODULEOPTIONS%", PrintArgsSimple(args));
-                    else
-                    {
-                        Console.WriteLine("Topic not found: {0}", topic);
-                        Console.WriteLine();
-                        //Prevent recursive lookups
-                        if (topic != "help")
-                            PrintUsage("help", new Dictionary<string, string>());
-                        return;
-                    }
-                }
-
-                if (NAMEDOPTION_REGEX.IsMatch(tp))
-                    tp = NAMEDOPTION_REGEX.Replace(tp, new Matcher().MathEvaluator); 
-
-                PrintFormatted(tp.Split(new string[] { Environment.NewLine }, StringSplitOptions.None));
-            }
-            else
-            {
-                List<string> lines = new List<string>();
-
-                foreach (Duplicati.Library.Interface.IBackend backend in Library.DynamicLoader.BackendLoader.Backends)
-                    if (string.Equals(backend.ProtocolKey, topic, StringComparison.InvariantCultureIgnoreCase))
-                    {
-                        PrintBackend(backend, lines);
-                        break;
-                    }
-
-                if (lines.Count == 0)
-                    foreach (Duplicati.Library.Interface.IEncryption mod in Library.DynamicLoader.EncryptionLoader.Modules)
-                        if (string.Equals(mod.FilenameExtension, topic, StringComparison.InvariantCultureIgnoreCase))
-                        {
-                            PrintEncryptionModule(mod, lines);
-                            break;
-                        }
-
-                if (lines.Count == 0)
-                    foreach (Duplicati.Library.Interface.ICompression mod in Library.DynamicLoader.CompressionLoader.Modules)
-                        if (string.Equals(mod.FilenameExtension, topic, StringComparison.InvariantCultureIgnoreCase))
-                        {
-                            PrintCompressionModule(mod, lines);
-                            break;
-                        }
-
-                if (lines.Count == 0)
-                    foreach (Duplicati.Library.Interface.IGenericModule mod in Library.DynamicLoader.GenericLoader.Modules)
-                        if (string.Equals(mod.Key, topic, StringComparison.InvariantCultureIgnoreCase))
-                        {
-                            PrintGenericModule(mod, lines);
-                            break;
-                        }
-
-
-                if (lines.Count == 0)
-                    PrintArgumentIfFound(new Matcher().Values, topic, lines);
-
-                if (lines.Count != 0)
-                {
-                    PrintFormatted(lines);
-                }
-                else
-                {
-                    Console.WriteLine("Topic not found: {0}", topic);
-                    Console.WriteLine();
-                    PrintUsage("help", new Dictionary<string, string>());
-                }
-            }
-        }
-
-        private static void PrintArgumentIfFound(IEnumerable<Duplicati.Library.Interface.ICommandLineArgument> args, string topic, List<string> lines)
-        {
-            if (args == null)
-                return;
-
-            foreach (Duplicati.Library.Interface.ICommandLineArgument arg in args)
-            {
-                if (string.Equals(arg.Name, topic, StringComparison.InvariantCultureIgnoreCase))
-                {
-                    Library.Interface.CommandLineArgument.PrintArgument(lines, arg, "  ");
-                    return;
-                }
-
-                if (arg.Aliases != null)
-                    foreach (string k in arg.Aliases)
-                    {
-                        if (string.Equals(k, topic, StringComparison.InvariantCultureIgnoreCase))
-                        {
-                            Library.Interface.CommandLineArgument.PrintArgument(lines, arg, "  ");
-                            return;
-                        }
-                    }
-            }
-        }
-
-        private static void PrintBackend(Duplicati.Library.Interface.IBackend back, List<string> lines)
-        {
-            lines.Add(back.DisplayName + " (" + back.ProtocolKey + "):");
-            lines.Add(" " + back.Description);
-            if (back.SupportedCommands != null && back.SupportedCommands.Count > 0)
-            {
-                lines.Add(" " + Strings.Program.SupportedOptionsHeader);
-                foreach (Library.Interface.ICommandLineArgument arg in back.SupportedCommands)
-                    Library.Interface.CommandLineArgument.PrintArgument(lines, arg, "  ");
-            }
-            lines.Add("");
-        }
-
-        private static void PrintEncryptionModule(Duplicati.Library.Interface.IEncryption mod, List<string> lines)
-        {
-            lines.Add(mod.DisplayName + " (." + mod.FilenameExtension + "):");
-            lines.Add(" " + mod.Description);
-            if (mod.SupportedCommands != null && mod.SupportedCommands.Count > 0)
-            {
-                lines.Add(" " + Strings.Program.SupportedOptionsHeader);
-                foreach (Library.Interface.ICommandLineArgument arg in mod.SupportedCommands)
-                    Library.Interface.CommandLineArgument.PrintArgument(lines, arg, "  ");
-            }
-            lines.Add("");
-        }
-
-        private static void PrintCompressionModule(Duplicati.Library.Interface.ICompression mod, List<string> lines)
-        {
-            lines.Add(mod.DisplayName + " (." + mod.FilenameExtension + "):");
-            lines.Add(" " + mod.Description);
-            if (mod.SupportedCommands != null && mod.SupportedCommands.Count > 0)
-            {
-                lines.Add(" " + Strings.Program.SupportedOptionsHeader);
-                foreach (Library.Interface.ICommandLineArgument arg in mod.SupportedCommands)
-                    Library.Interface.CommandLineArgument.PrintArgument(lines, arg, "  ");
-            }
-            lines.Add("");
-        }
-
-        private static void PrintGenericModule(Duplicati.Library.Interface.IGenericModule mod, List<string> lines)
-        {
-            lines.Add(mod.DisplayName + " (" + mod.Key + "):");
-            lines.Add(" " + mod.Description);
-            lines.Add(" " + (mod.LoadAsDefault ? Strings.Program.ModuleIsLoadedAutomatically : Strings.Program.ModuleIsNotLoadedAutomatically));
-            if (mod.SupportedCommands != null && mod.SupportedCommands.Count > 0)
-            {
-                lines.Add(" " + Strings.Program.SupportedOptionsHeader);
-                foreach (Library.Interface.ICommandLineArgument arg in mod.SupportedCommands)
-                    Library.Interface.CommandLineArgument.PrintArgument(lines, arg, "  ");
-            }
-            lines.Add("");
-        }
-
-        private static string PrintArguments(IEnumerable<Duplicati.Library.Interface.ICommandLineArgument> args)
-        {
-            if (args == null)
-                return "";
-
-            List<string> lines = new List<string>();
-            foreach (Library.Interface.ICommandLineArgument arg in args)
-                Library.Interface.CommandLineArgument.PrintArgument(lines, arg, "  ");
-
-            return string.Join(Environment.NewLine, lines.ToArray());
-
-        }
-
-        private static void PrintFormatted(IEnumerable<string> lines)
-        {
-            int windowWidth = Math.Max(12, Console.WindowWidth == 0 ? 80 : Console.WindowWidth);
-            foreach (string s in lines)
-            {
-                if (string.IsNullOrEmpty(s) || s.Trim().Length == 0)
-                {
-                    Console.WriteLine();
-                    continue;
-                }
-
-                string c = s;
-
-                string leadingSpaces = "";
-                while (c.Length > 0 && c.StartsWith(" "))
-                {
-                    leadingSpaces += " ";
-                    c = c.Remove(0, 1);
-                }
-
-                bool extraIndent = c.StartsWith("--");
-
-                while (c.Length > 0)
-                {
-                    int len = Math.Min(windowWidth - 2, leadingSpaces.Length + c.Length);
-                    len -= leadingSpaces.Length;
-                    if (len < c.Length)
-                    {
-                        int ix = c.LastIndexOf(" ", len);
-                        if (ix > 0)
-                            len = ix;
-                    }
-
-                    Console.WriteLine(leadingSpaces + c.Substring(0, len).Trim());
-                    c = c.Remove(0, len);
-                    if (extraIndent)
-                    {
-                        extraIndent = false;
-                        leadingSpaces += "  ";
-                    }
-                }
-            }
-        }
-
-        private class Matcher
-        {
-            Dictionary<string, Library.Interface.ICommandLineArgument> args = new Dictionary<string, Library.Interface.ICommandLineArgument>(StringComparer.InvariantCultureIgnoreCase);
-
-            public Matcher()
-            {
-                Library.Main.Options opts = new Library.Main.Options(new Dictionary<string, string>());
-                List<IList<Library.Interface.ICommandLineArgument>> foundArgs = new List<IList<Library.Interface.ICommandLineArgument>>();
-                foundArgs.Add(new Library.Main.Options(new Dictionary<string, string>()).SupportedCommands);
-                foundArgs.Add(Program.SupportedCommands);
-
-                foreach (Duplicati.Library.Interface.IBackend backend in Library.DynamicLoader.BackendLoader.Backends)
-                    if (backend.SupportedCommands != null)
-                        foundArgs.Add(backend.SupportedCommands);
-                foreach (Duplicati.Library.Interface.IEncryption mod in Library.DynamicLoader.EncryptionLoader.Modules)
-                    if (mod.SupportedCommands != null)
-                        foundArgs.Add(mod.SupportedCommands);
-                foreach (Duplicati.Library.Interface.ICompression mod in Library.DynamicLoader.CompressionLoader.Modules)
-                    if (mod.SupportedCommands != null)
-                        foundArgs.Add(mod.SupportedCommands);
-                foreach (Duplicati.Library.Interface.IGenericModule mod in Library.DynamicLoader.GenericLoader.Modules)
-                    if (mod.SupportedCommands != null)
-                        foundArgs.Add(mod.SupportedCommands);
-                
-                foreach (IEnumerable<Library.Interface.ICommandLineArgument> arglst in foundArgs)
-                    if (arglst != null)
-                    {
-                        foreach (Library.Interface.ICommandLineArgument arg in arglst)
-                        {
-                            if (!args.ContainsKey(arg.Name))
-                                args[arg.Name] = arg;
-
-                            if (arg.Aliases != null)
-                                foreach (string a in arg.Aliases)
-                                    if (!args.ContainsKey(a))
-                                        args[a] = arg;
-                        }
-                    }
-            }
-
-            public IEnumerable<Library.Interface.ICommandLineArgument> Values { get { return args.Values; } }
-
-            public string MathEvaluator(System.Text.RegularExpressions.Match m)
-            {
-                if (!m.Success || !m.Groups["name"].Success)
-                    return "";
-
-                Duplicati.Library.Interface.ICommandLineArgument arg;
-                if (!args.TryGetValue(m.Groups["name"].Value, out arg))
-                    return "";
-                else
-                    return PrintArgSimple(arg, m.Groups["name"].Value.ToLowerInvariant());
-            }
-        }
-
-        private static string PrintArgsSimple(IEnumerable<Duplicati.Library.Interface.ICommandLineArgument> args)
-        {
-            if (args == null)
-                return "";
-
-            List<string> lines = new List<string>();
-            foreach(Duplicati.Library.Interface.ICommandLineArgument arg in args)
-                lines.Add(PrintArgSimple(arg, arg.Name));
-
-            return string.Join(Environment.NewLine, lines.ToArray());
-        }
-
-
-        private static string PrintArgSimple(Duplicati.Library.Interface.ICommandLineArgument arg, string name)
-        {
-            if (string.IsNullOrEmpty(arg.DefaultValue))
-                return string.Format("  --{0}{1}    {2}", name, Environment.NewLine, arg.LongDescription);
-            else
-                return string.Format("  --{0} = {1}{2}    {3}", name, arg.DefaultValue, Environment.NewLine, arg.LongDescription);
-        }
-    }
-}
->>>>>>> e353a89f
+}