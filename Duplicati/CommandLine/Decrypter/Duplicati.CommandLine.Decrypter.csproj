--- conflicted
+++ resolved
@@ -1,106 +1,84 @@
-<?xml version="1.0" encoding="utf-8"?>
-<Project DefaultTargets="Build" xmlns="http://schemas.microsoft.com/developer/msbuild/2003" ToolsVersion="4.0">
-  <PropertyGroup>
-    <Configuration Condition=" '$(Configuration)' == '' ">Debug</Configuration>
-    <Platform Condition=" '$(Platform)' == '' ">AnyCPU</Platform>
-    <ProductVersion>9.0.30729</ProductVersion>
-    <SchemaVersion>2.0</SchemaVersion>
-    <ProjectGuid>{E2AF781D-D1E1-4512-BF2C-D6DA8D0F797F}</ProjectGuid>
-    <OutputType>Exe</OutputType>
-    <AppDesignerFolder>Properties</AppDesignerFolder>
-    <RootNamespace>Duplicati.CommandLine.Decrypter</RootNamespace>
-    <AssemblyName>Duplicati.CommandLine.Decrypter</AssemblyName>
-    <ApplicationIcon>TrayUnknown.ico</ApplicationIcon>
-    <FileUpgradeFlags>
-    </FileUpgradeFlags>
-    <OldToolsVersion>3.5</OldToolsVersion>
-    <UpgradeBackupLocation>
-    </UpgradeBackupLocation>
-    <SignAssembly>True</SignAssembly>
-    <AssemblyOriginatorKeyFile>Duplicati.snk</AssemblyOriginatorKeyFile>
-  </PropertyGroup>
-  <PropertyGroup Condition=" '$(Configuration)|$(Platform)' == 'Debug|AnyCPU' ">
-    <DebugSymbols>True</DebugSymbols>
-    <DebugType>full</DebugType>
-    <Optimize>False</Optimize>
-    <OutputPath>bin\Debug\</OutputPath>
-    <DefineConstants>DEBUG;TRACE</DefineConstants>
-    <ErrorReport>prompt</ErrorReport>
-    <WarningLevel>4</WarningLevel>
-  </PropertyGroup>
-  <PropertyGroup Condition=" '$(Configuration)|$(Platform)' == 'Release|AnyCPU' ">
-    <DebugType>pdbonly</DebugType>
-    <Optimize>True</Optimize>
-    <OutputPath>bin\Release\</OutputPath>
-    <DefineConstants>TRACE</DefineConstants>
-    <ErrorReport>prompt</ErrorReport>
-    <WarningLevel>4</WarningLevel>
-  </PropertyGroup>
-<<<<<<< HEAD
-  <PropertyGroup Condition=" '$(Configuration)|$(Platform)' == 'Debug|x86' ">
-    <DebugSymbols>True</DebugSymbols>
-    <OutputPath>bin\x86\Debug\</OutputPath>
-    <DefineConstants>DEBUG;TRACE</DefineConstants>
-    <DebugType>full</DebugType>
-    <PlatformTarget>x86</PlatformTarget>
-    <ErrorReport>prompt</ErrorReport>
-    <WarningLevel>4</WarningLevel>
-    <Optimize>False</Optimize>
-  </PropertyGroup>
-  <PropertyGroup Condition=" '$(Configuration)|$(Platform)' == 'Release|x86' ">
-    <OutputPath>bin\x86\Release\</OutputPath>
-    <DefineConstants>TRACE</DefineConstants>
-    <Optimize>True</Optimize>
-    <DebugType>pdbonly</DebugType>
-    <PlatformTarget>x86</PlatformTarget>
-    <ErrorReport>prompt</ErrorReport>
-    <WarningLevel>4</WarningLevel>
-  </PropertyGroup>
-=======
->>>>>>> 1c0a21bc
-  <ItemGroup>
-    <Reference Include="System" />
-    <Reference Include="System.Data" />
-    <Reference Include="System.Xml" />
-  </ItemGroup>
-  <ItemGroup>
-    <Compile Include="Program.cs" />
-    <Compile Include="Properties\AssemblyInfo.cs" />
-    <Compile Include="Strings\Program.Designer.cs">
-      <AutoGen>True</AutoGen>
-      <DesignTime>True</DesignTime>
-      <DependentUpon>Program.resx</DependentUpon>
-    </Compile>
-  </ItemGroup>
-  <ItemGroup>
-    <ProjectReference Include="..\..\Library\Encryption\Duplicati.Library.Encryption.csproj">
-      <Project>{94484FDB-2EFA-4CF0-9BE6-A561157B4F87}</Project>
-      <Name>Duplicati.Library.Encryption</Name>
-    </ProjectReference>
-    <ProjectReference Include="..\..\Library\Interface\Duplicati.Library.Interface.csproj">
-      <Project>{C5899F45-B0FF-483C-9D38-24A9FCAAB237}</Project>
-      <Name>Duplicati.Library.Interface</Name>
-    </ProjectReference>
-  </ItemGroup>
-  <ItemGroup>
-    <None Include="app.config" />
-    <None Include="Duplicati.snk" />
-    <None Include="Resources\Usage.txt" />
-    <Content Include="TrayUnknown.ico" />
-  </ItemGroup>
-  <ItemGroup>
-    <EmbeddedResource Include="Strings\Program.resx">
-      <SubType>Designer</SubType>
-      <Generator>ResXFileCodeGenerator</Generator>
-      <LastGenOutput>Program.Designer.cs</LastGenOutput>
-    </EmbeddedResource>
-  </ItemGroup>
-  <Import Project="$(MSBuildBinPath)\Microsoft.CSharp.targets" />
-  <!-- To modify your build process, add your task inside one of the targets below and uncomment it. 
-       Other similar extension points exist, see Microsoft.Common.targets.
-  <Target Name="BeforeBuild">
-  </Target>
-  <Target Name="AfterBuild">
-  </Target>
-  -->
+<?xml version="1.0" encoding="utf-8"?>
+<Project DefaultTargets="Build" xmlns="http://schemas.microsoft.com/developer/msbuild/2003" ToolsVersion="4.0">
+  <PropertyGroup>
+    <Configuration Condition=" '$(Configuration)' == '' ">Debug</Configuration>
+    <Platform Condition=" '$(Platform)' == '' ">AnyCPU</Platform>
+    <ProductVersion>9.0.30729</ProductVersion>
+    <SchemaVersion>2.0</SchemaVersion>
+    <ProjectGuid>{E2AF781D-D1E1-4512-BF2C-D6DA8D0F797F}</ProjectGuid>
+    <OutputType>Exe</OutputType>
+    <AppDesignerFolder>Properties</AppDesignerFolder>
+    <RootNamespace>Duplicati.CommandLine.Decrypter</RootNamespace>
+    <AssemblyName>Duplicati.CommandLine.Decrypter</AssemblyName>
+    <ApplicationIcon>TrayUnknown.ico</ApplicationIcon>
+    <FileUpgradeFlags>
+    </FileUpgradeFlags>
+    <OldToolsVersion>3.5</OldToolsVersion>
+    <UpgradeBackupLocation>
+    </UpgradeBackupLocation>
+    <SignAssembly>true</SignAssembly>
+    <AssemblyOriginatorKeyFile>Duplicati.snk</AssemblyOriginatorKeyFile>
+  </PropertyGroup>
+  <PropertyGroup Condition=" '$(Configuration)|$(Platform)' == 'Debug|AnyCPU' ">
+    <DebugSymbols>true</DebugSymbols>
+    <DebugType>full</DebugType>
+    <Optimize>false</Optimize>
+    <OutputPath>bin\Debug\</OutputPath>
+    <DefineConstants>DEBUG;TRACE</DefineConstants>
+    <ErrorReport>prompt</ErrorReport>
+    <WarningLevel>4</WarningLevel>
+  </PropertyGroup>
+  <PropertyGroup Condition=" '$(Configuration)|$(Platform)' == 'Release|AnyCPU' ">
+    <DebugType>pdbonly</DebugType>
+    <Optimize>true</Optimize>
+    <OutputPath>bin\Release\</OutputPath>
+    <DefineConstants>TRACE</DefineConstants>
+    <ErrorReport>prompt</ErrorReport>
+    <WarningLevel>4</WarningLevel>
+  </PropertyGroup>
+  <ItemGroup>
+    <Reference Include="System" />
+    <Reference Include="System.Data" />
+    <Reference Include="System.Xml" />
+  </ItemGroup>
+  <ItemGroup>
+    <Compile Include="Program.cs" />
+    <Compile Include="Properties\AssemblyInfo.cs" />
+    <Compile Include="Strings\Program.Designer.cs">
+      <AutoGen>True</AutoGen>
+      <DesignTime>True</DesignTime>
+      <DependentUpon>Program.resx</DependentUpon>
+    </Compile>
+  </ItemGroup>
+  <ItemGroup>
+    <ProjectReference Include="..\..\Library\Encryption\Duplicati.Library.Encryption.csproj">
+      <Project>{94484FDB-2EFA-4CF0-9BE6-A561157B4F87}</Project>
+      <Name>Duplicati.Library.Encryption</Name>
+    </ProjectReference>
+    <ProjectReference Include="..\..\Library\Interface\Duplicati.Library.Interface.csproj">
+      <Project>{C5899F45-B0FF-483C-9D38-24A9FCAAB237}</Project>
+      <Name>Duplicati.Library.Interface</Name>
+    </ProjectReference>
+  </ItemGroup>
+  <ItemGroup>
+    <None Include="app.config" />
+    <None Include="Duplicati.snk" />
+    <None Include="Resources\Usage.txt" />
+    <Content Include="TrayUnknown.ico" />
+  </ItemGroup>
+  <ItemGroup>
+    <EmbeddedResource Include="Strings\Program.resx">
+      <SubType>Designer</SubType>
+      <Generator>ResXFileCodeGenerator</Generator>
+      <LastGenOutput>Program.Designer.cs</LastGenOutput>
+    </EmbeddedResource>
+  </ItemGroup>
+  <Import Project="$(MSBuildBinPath)\Microsoft.CSharp.targets" />
+  <!-- To modify your build process, add your task inside one of the targets below and uncomment it. 
+       Other similar extension points exist, see Microsoft.Common.targets.
+  <Target Name="BeforeBuild">
+  </Target>
+  <Target Name="AfterBuild">
+  </Target>
+  -->
 </Project>