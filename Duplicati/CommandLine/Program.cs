--- conflicted
+++ resolved
@@ -1,790 +1,430 @@
-#region Disclaimer / License
-// Copyright (C) 2011, Kenneth Skovhede
-// http://www.hexad.dk, opensource@hexad.dk
-// 
-// This library is free software; you can redistribute it and/or
-// modify it under the terms of the GNU Lesser General Public
-// License as published by the Free Software Foundation; either
-// version 2.1 of the License, or (at your option) any later version.
-// 
-// This library is distributed in the hope that it will be useful,
-// but WITHOUT ANY WARRANTY; without even the implied warranty of
-// MERCHANTABILITY or FITNESS FOR A PARTICULAR PURPOSE.  See the GNU
-// Lesser General Public License for more details.
-// 
-// You should have received a copy of the GNU Lesser General Public
-// License along with this library; if not, write to the Free Software
-// Foundation, Inc., 51 Franklin Street, Fifth Floor, Boston, MA  02110-1301  USA
-// 
-#endregion
-using System;
-using System.Collections.Generic;
-using System.Text;
-
-namespace Duplicati.CommandLine
-{
-    class Program
-    {
-        private static readonly string[] COMMANDS_AS_ARGUMENTS = new string[] { "delete-all-but-n-full", "delete-all-but-n", "delete-older-than", "delete-filesets" };
-
-        static int Main(string[] args)
-        {
-            bool verboseErrors = false;
-            try
-            {
-                List<string> cargs = new List<string>(args);
-                string filter = Duplicati.Library.Utility.FilenameFilter.EncodeAsFilter(Duplicati.Library.Utility.FilenameFilter.ParseCommandLine(cargs, true));
-                Dictionary<string, string> options = Library.Utility.CommandLineParser.ExtractOptions(cargs);
-
-                verboseErrors = Library.Utility.Utility.ParseBoolOption(options, "debug-output");
-
-                //If we are on Windows, append the bundled "win-tools" programs to the search path
-                //We add it last, to allow the user to override with other versions
-                if (!Library.Utility.Utility.IsClientLinux)
-                {
-                    string wintools = System.IO.Path.Combine(System.IO.Path.GetDirectoryName(System.Reflection.Assembly.GetExecutingAssembly().Location), "win-tools");
-                    Environment.SetEnvironmentVariable("PATH",
-                        Environment.GetEnvironmentVariable("PATH") +
-                        System.IO.Path.PathSeparator.ToString() +
-                        wintools +
-                        System.IO.Path.PathSeparator.ToString() +
-                        System.IO.Path.Combine(wintools, "gpg") //GPG needs to be in a subfolder for wrapping reasons
-                    );
-                }
-
-#if DEBUG
-                if (cargs.Count > 1 && cargs[0].ToLower() == "unittest")
-                {
-                    //The unit test is only enabled in DEBUG builds
-                    //it works by getting a list of folders, and treats them as 
-                    //if they have the same data, but on different times
-
-                    //The first folder is used to make a full backup,
-                    //and each subsequent folder is used to make an incremental backup
-
-                    //After all backups are made, the files are restored and verified against
-                    //the original folders.
-
-                    //The best way to test it, is to use SVN checkouts at different
-                    //revisions, as this is how a regular folder would evolve
-
-                    cargs.RemoveAt(0);
-                    UnitTest.RunTest(cargs.ToArray(), options);
-                    return 0;
-                }
-#endif
-
-                if (cargs.Count > 0)
-                {
-                    //Because options are of the format --name=value, it seems natural to write "delete-all-but-n-full=5",
-                    // so we allow that format as well
-                    foreach (string s in COMMANDS_AS_ARGUMENTS)
-                        if (cargs[0].Trim().ToLower().StartsWith(s + "="))
-                        {
-                            cargs.Insert(1, cargs[0].Substring(s.Length + 1));
-                            cargs[0] = s;
-                        }
-                }
-
-                //AFTER converting options to commands, we check for internal switches
-                foreach (string internaloption in Library.Main.Options.InternalOptions)
-                    if (options.ContainsKey(internaloption))
-                    {
-                        Console.WriteLine(Strings.Program.InternalOptionUsedError, internaloption);
-                        return 200;
-                    }
-                
-                if ((options.ContainsKey("parameters-file") && !string.IsNullOrEmpty("parameters-file")) || (options.ContainsKey("parameter-file") && !string.IsNullOrEmpty("parameter-file")))
-                {
-                    string filename;
-                    if (options.ContainsKey("parameters-file") && !string.IsNullOrEmpty("parameters-file"))
-                    {
-                        filename = options["parameters-file"];
-                        options.Remove("parameters-file");
-                    }
-                    else
-                    {
-                        filename = options["parameter-file"];
-                        options.Remove("parameter-file");
-                    }
-
-                    if (!ReadOptionsFromFile(filename, ref filter, cargs, options))
-                        return 100;
-                }
-
-                //After checking for internal options, we set the filter option
-                if (!string.IsNullOrEmpty(filter))
-                    options["filter"] = filter;
-
-<<<<<<< HEAD
-                if (cargs.Count == 1)
-                {
-                    switch (cargs[0].Trim().ToLower())
-                    {
-                        case "purge-signature-cache":
-                            Library.Main.Interface.PurgeSignatureCache(options);
-                            return 0;
-                    }
-                }
-
-                if (cargs.Count < 2 || cargs[0].Trim().Equals("help", StringComparison.InvariantCultureIgnoreCase))
-                {
-                	if (cargs.Count == 1 && !cargs[0].Trim().Equals("help", StringComparison.InvariantCultureIgnoreCase) )
-                	{
-						PrintWrongNumberOfArguments(cargs, 2);              		
-                		return 200;	
-                	}
-                	
-                	if (cargs.Count < 2)
-                        Help.PrintUsage("help", options);
-                    else
-                        Help.PrintUsage(cargs[1], options);
-                    
-
-                    return 0;
-                }
-
-
-                string source = cargs[0];
-                string target = cargs[1];
-                bool operationSpecified = false;
-
-                if (source.Trim().ToLower() == "restore" && cargs.Count == 3)
-                {
-                    source = target;
-                    target = cargs[2];
-                    options["restore"] = null;
-                    cargs.RemoveAt(0);
-                    operationSpecified = true;
-                }
-                else if (source.Trim().ToLower() == "backup" && cargs.Count == 3)
-                {
-                    source = target;
-                    target = cargs[2];
-                    cargs.RemoveAt(0);
-                    operationSpecified = true;
-                }
-=======
-                string command = cargs[0];
-                cargs.RemoveAt(0);
->>>>>>> e353a89f
-
-                if (!options.ContainsKey("passphrase"))
-                    if (!string.IsNullOrEmpty(System.Environment.GetEnvironmentVariable("PASSPHRASE")))
-                        options["passphrase"] = System.Environment.GetEnvironmentVariable("PASSPHRASE");
-
-                if (!options.ContainsKey("ftp-password"))
-                    if (!string.IsNullOrEmpty(System.Environment.GetEnvironmentVariable("FTP_PASSWORD")))
-                        options["ftp-password"] = System.Environment.GetEnvironmentVariable("FTP_PASSWORD");
-
-                if (!options.ContainsKey("ftp-username"))
-                    if (!string.IsNullOrEmpty(System.Environment.GetEnvironmentVariable("FTP_USERNAME")))
-                        options["ftp-username"] = System.Environment.GetEnvironmentVariable("FTP_USERNAME");
-
-<<<<<<< HEAD
-                if (source.Trim().ToLower() == "list")
-                    Console.WriteLine(string.Join(Environment.NewLine, Duplicati.Library.Main.Interface.List(target, options)));
-                else if (source.Trim().ToLower() == "list-current-files")
-                {
-                    cargs.RemoveAt(0);
-
-                    if (cargs.Count != 1)
-                    {
-                        PrintWrongNumberOfArguments(cargs, 1);
-                        return 200;
-                    }
-
-                    Console.WriteLine(string.Join(Environment.NewLine, new List<string>(Duplicati.Library.Main.Interface.ListCurrentFiles(target, options)).ToArray()));
-                }
-                else if (source.Trim().ToLower() == "list-source-folders")
-                {
-                    cargs.RemoveAt(0);
-
-                    if (cargs.Count != 1)
-                    {
-                        PrintWrongNumberOfArguments(cargs, 1);
-                        return 200;
-                    }
-
-                    if (options.ContainsKey("fh-dbpath"))
-                    {
-                    	PrintNotSupportedWithFhdb("list-source-folders");
-                    	return 200;
-                    }
-
-                    Console.WriteLine(string.Join(Environment.NewLine, Duplicati.Library.Main.Interface.ListSourceFolders(target, options) ?? new string[0]));
-                }
-                else if (source.Trim().ToLower() == "list-actual-signature-files")
-                {
-                    cargs.RemoveAt(0);
-
-                    if (cargs.Count != 1)
-                    {
-                        PrintWrongNumberOfArguments(cargs, 1);
-                        return 200;
-                    }
-
-                    if (options.ContainsKey("fh-dbpath"))
-                    {
-                    	PrintNotSupportedWithFhdb("list-actual-signature-files");
-                    	return 200;
-                    }
-
-                    List<KeyValuePair<Duplicati.Library.Main.RSync.RSyncDir.PatchFileType, string>> files = Duplicati.Library.Main.Interface.ListActualSignatureFiles(cargs[0], options);
-
-                    Console.WriteLine("* " + Strings.Program.DeletedFoldersHeader + ":");
-                    foreach (KeyValuePair<Duplicati.Library.Main.RSync.RSyncDir.PatchFileType, string> x in files)
-                        if (x.Key == Duplicati.Library.Main.RSync.RSyncDir.PatchFileType.DeletedFolder)
-                            Console.WriteLine(x.Value);
-
-                    Console.WriteLine();
-                    Console.WriteLine("* " + Strings.Program.AddedFoldersHeader + ":");
-                    foreach (KeyValuePair<Duplicati.Library.Main.RSync.RSyncDir.PatchFileType, string> x in files)
-                        if (x.Key == Duplicati.Library.Main.RSync.RSyncDir.PatchFileType.AddedFolder)
-                            Console.WriteLine(x.Value);
-
-                    Console.WriteLine();
-                    Console.WriteLine("* " + Strings.Program.DeletedFilesHeader + ":");
-                    foreach (KeyValuePair<Duplicati.Library.Main.RSync.RSyncDir.PatchFileType, string> x in files)
-                        if (x.Key == Duplicati.Library.Main.RSync.RSyncDir.PatchFileType.DeletedFile)
-                            Console.WriteLine(x.Value);
-
-                    bool hasCombinedSignatures = false;
-                    foreach (KeyValuePair<Duplicati.Library.Main.RSync.RSyncDir.PatchFileType, string> x in files)
-                        if (x.Key == Duplicati.Library.Main.RSync.RSyncDir.PatchFileType.AddedOrUpdatedFile)
-                        {
-                            hasCombinedSignatures = true;
-                            break;
-                        }
-
-                    if (hasCombinedSignatures)
-                    {
-                        Console.WriteLine();
-                        Console.WriteLine("* " + Strings.Program.NewOrModifiedFilesHeader + ":");
-                        foreach (KeyValuePair<Duplicati.Library.Main.RSync.RSyncDir.PatchFileType, string> x in files)
-                            if (x.Key == Duplicati.Library.Main.RSync.RSyncDir.PatchFileType.AddedOrUpdatedFile)
-                                Console.WriteLine(x.Value);
-                    }
-                    else
-                    {
-                        Console.WriteLine();
-                        Console.WriteLine("* " + Strings.Program.NewFilesHeader + ":");
-                        foreach (KeyValuePair<Duplicati.Library.Main.RSync.RSyncDir.PatchFileType, string> x in files)
-                            if (x.Key == Duplicati.Library.Main.RSync.RSyncDir.PatchFileType.AddedFile)
-                                Console.WriteLine(x.Value);
-
-                        Console.WriteLine();
-                        Console.WriteLine("* " + Strings.Program.ModifiedFilesHeader + ":");
-                        foreach (KeyValuePair<Duplicati.Library.Main.RSync.RSyncDir.PatchFileType, string> x in files)
-                            if (x.Key == Duplicati.Library.Main.RSync.RSyncDir.PatchFileType.UpdatedFile)
-                                Console.WriteLine(x.Value);
-                    }
-
-                    Console.WriteLine();
-                    Console.WriteLine("* " + Strings.Program.ControlFilesHeader + ":");
-                    foreach (KeyValuePair<Duplicati.Library.Main.RSync.RSyncDir.PatchFileType, string> x in files)
-                        if (x.Key == Duplicati.Library.Main.RSync.RSyncDir.PatchFileType.ControlFile)
-                            Console.WriteLine(x.Value);
-
-                    Console.WriteLine();
-                    Console.WriteLine("* " + Strings.Program.SymlinksHeader + ":");
-                    foreach (KeyValuePair<Duplicati.Library.Main.RSync.RSyncDir.PatchFileType, string> x in files)
-                        if (x.Key == Duplicati.Library.Main.RSync.RSyncDir.PatchFileType.Symlink)
-                            Console.WriteLine(x.Value);
-                }
-                else if (source.Trim().ToLower() == "collection-status")
-                {
-                    cargs.RemoveAt(0);
-
-                    if (cargs.Count != 1)
-                    {
-                        PrintWrongNumberOfArguments(cargs, 1);
-                        return 200;
-                    }
-                    
-                    if (options.ContainsKey("fh-dbpath"))
-                    {
-                    	PrintNotSupportedWithFhdb("collection-status");
-                    	return 200;
-                    }
-
-                    List<Duplicati.Library.Main.ManifestEntry> entries = Duplicati.Library.Main.Interface.ParseFileList(cargs[0], options);
-                    
-                    Console.WriteLine(Strings.Program.CollectionStatusHeader.Replace("\\t", "\t"), entries.Count);
-                    
-                    foreach (Duplicati.Library.Main.ManifestEntry m in entries)
-                    {
-                        Console.WriteLine();
-
-                        long size = Math.Max(m.Fileentry.Size ,0);
-                        foreach (KeyValuePair<Duplicati.Library.Main.SignatureEntry, Duplicati.Library.Main.ContentEntry> x in m.Volumes)
-                            size += Math.Max(x.Key.Fileentry.Size, 0) + Math.Max(x.Value.Fileentry.Size, 0);
-
-                        Console.WriteLine(Strings.Program.CollectionStatusLineFull.Replace("\\t", "\t"), m.Time.ToString(), m.Volumes.Count, Library.Utility.Utility.FormatSizeString(size));
-
-                        foreach (Duplicati.Library.Main.ManifestEntry mi in m.Incrementals)
-                        {
-                            size = Math.Max(mi.Fileentry.Size, 0);
-                            foreach (KeyValuePair<Duplicati.Library.Main.SignatureEntry, Duplicati.Library.Main.ContentEntry> x in mi.Volumes)
-                                size += Math.Max(x.Key.Fileentry.Size, 0) + Math.Max(x.Value.Fileentry.Size, 0);
-
-                            Console.WriteLine(Strings.Program.CollectionStatusLineInc.Replace("\\t", "\t"), mi.Time.ToString(), mi.Volumes.Count, Library.Utility.Utility.FormatSizeString(size));
-                        }
-                    }
-                }
-                else if (source.Trim().ToLower() == "delete-all-but-n-full" || source.Trim().ToLower() == "delete-all-but-n")
-                {
-                    int n = 0;
-                    if (!int.TryParse(target, out n) || n < 0)
-                    {
-                        Console.WriteLine(string.Format(Strings.Program.IntegerParseError, target));
-                        return 200;
-                    }
-
-                    options["delete-all-but-n-full"] = n.ToString();
-
-                    cargs.RemoveAt(0);
-                    cargs.RemoveAt(0);
-
-                    if (cargs.Count != 1)
-                    {
-                        PrintWrongNumberOfArguments(cargs, 1);
-                        return 200;
-                    }
-
-                    if (source.Trim().ToLower() == "delete-all-but-n")
-                        Console.WriteLine(Duplicati.Library.Main.Interface.DeleteAllButN(cargs[0], options));
-                    else
-                        Console.WriteLine(Duplicati.Library.Main.Interface.DeleteAllButNFull(cargs[0], options));
-                }
-                else if (source.Trim().ToLower() == "delete-older-than")
-                {
-                    try
-                    {
-                        Duplicati.Library.Utility.Timeparser.ParseTimeSpan(target);
-                    }
-                    catch (Exception ex)
-                    {
-                        Console.WriteLine(string.Format(Strings.Program.TimeParseError, target, ex.Message));
-                        return 200;
-                    }
-
-                    options["delete-older-than"] = target;
-
-                    cargs.RemoveAt(0);
-                    cargs.RemoveAt(0);
-
-                    if (cargs.Count != 1)
-                    {
-                        PrintWrongNumberOfArguments(cargs, 1);
-                        return 200;
-                    }
-
-                    Console.WriteLine(Duplicati.Library.Main.Interface.DeleteOlderThan(cargs[0], options));
-                }
-                else if (source.Trim().ToLower() == "delete-filesets")
-                {
-                    cargs.RemoveAt(0);
-                    cargs.RemoveAt(0);
-
-                    if (cargs.Count != 1)
-                    {
-                        PrintWrongNumberOfArguments(cargs, 1);
-                        return 200;
-                    }
-
-					if (!options.ContainsKey("fh-dbpath"))
-					{
-						PrintRequiresFhDb(source);
-						return 200;
-					}	
-
-                    Console.WriteLine(Duplicati.Library.Main.Interface.DeleteFilesets(cargs[0], target, options, null));
-                }
-                else if (source.Trim().ToLower() == "cleanup")
-                {
-                    cargs.RemoveAt(0);
-
-                    if (cargs.Count != 1)
-                    {
-                        PrintWrongNumberOfArguments(cargs, 1);
-                        return 200;
-                    }
-
-                    Console.WriteLine(Duplicati.Library.Main.Interface.Cleanup(cargs[0], options));
-                }
-                else if (source.Trim().ToLower() == "create-folder")
-                {
-                    cargs.RemoveAt(0);
-
-                    if (cargs.Count != 1)
-                    {
-                        PrintWrongNumberOfArguments(cargs, 1);
-                        return 200;
-                    }
-
-                    Duplicati.Library.Main.Interface.CreateFolder(cargs[0], options);
-                    Console.WriteLine(string.Format(Strings.Program.FolderCreatedMessage, cargs[0]));
-                }
-                else if (source.Trim().ToLower() == "compact")
-                {
-                    cargs.RemoveAt(0);
-
-                    if (cargs.Count != 1)
-                    {
-                        PrintWrongNumberOfArguments(cargs, 1);
-                        return 200;
-                    }
-
-					if (!options.ContainsKey("fh-dbpath"))
-					{
-						PrintRequiresFhDb(source);
-						return 200;
-					}	
-					
-                    Console.WriteLine(Duplicati.Library.Main.Interface.CompactBlocks(cargs[0], options, null));
-                }
-                else if (source.Trim().ToLower() == "recreate-database")
-                {
-                    cargs.RemoveAt(0);
-
-                    if (cargs.Count != 1)
-                    {
-                        PrintWrongNumberOfArguments(cargs, 1);
-                        return 200;
-                    }
-
-					if (!options.ContainsKey("fh-dbpath"))
-					{
-						PrintRequiresFhDb(source);
-						return 200;
-					}	
-					
-                    Console.WriteLine(Duplicati.Library.Main.Interface.RecreateDatabase(cargs[0], options, null));
-                }                
-                else if (source.Trim().ToLower() == "create-bugreport-database")
-                {
-                    cargs.RemoveAt(0);
-
-                    if (cargs.Count != 1)
-                    {
-                        PrintWrongNumberOfArguments(cargs, 1);
-                        return 200;
-                    }
-
-					if (!options.ContainsKey("fh-dbpath"))
-					{
-						PrintRequiresFhDb(source);
-						return 200;
-					}	
-					
-                    Console.WriteLine(Duplicati.Library.Main.Interface.CreateLogDatabase(cargs[0], options, null));
-                }                
-                else if (source.Trim().ToLower() == "find-last-version")
-                {
-                    cargs.RemoveAt(0);
-=======
->>>>>>> e353a89f
-
-                var knownCommands = new Dictionary<string, Func<List<string>, Dictionary<string, string>, int>>(StringComparer.InvariantCultureIgnoreCase);
-                knownCommands["purge-signature-cache"] = Commands.PurgeSignatureCache;
-                knownCommands["help"] = Commands.Help;                
-                knownCommands["list"] = Commands.List;
-                knownCommands["list-current-files"] = Commands.ListCurrentFiles;
-                knownCommands["list-source-folders"] = Commands.ListSourceFolders;
-                knownCommands["list-actual-signature-files"] = Commands.ListActualSignatureFiles;
-                knownCommands["collection-status"] = Commands.CollectionStatus;
-                knownCommands["delete-all-but-n-full"] = Commands.DeleteAllButNFull;
-                knownCommands["delete-all-but-n"] = Commands.DeleteAllButN;
-                knownCommands["delete-older-than"] = Commands.DeleteOlderThan;
-                knownCommands["cleanup"] = Commands.Cleanup;
-                knownCommands["create-folder"] = Commands.CreateFolder;
-                knownCommands["find-last-version"] = Commands.FindLastVersion;
-                knownCommands["verify"] = Commands.Verify;
-                knownCommands["restore"] = Commands.Restore;
-                knownCommands["backup"] = Commands.Backup;
-                
-                if (knownCommands.ContainsKey(command))
-                {
-                    return knownCommands[command](cargs, options);
-                }
-                else
-                {
-                    Commands.PrintInvalidCommand(cargs);
-                    return 200;
-                }
-            }
-            catch (Exception ex)
-            {
-                while (ex is System.Reflection.TargetInvocationException && ex.InnerException != null)
-                    ex = ex.InnerException;
-
-                if (!(ex is Library.Interface.CancelException))
-                {
-                    if (!string.IsNullOrEmpty(ex.Message))
-                    {
-                        Console.Error.WriteLine();
-                        Console.Error.WriteLine(verboseErrors ? ex.ToString() : ex.Message);
-                    }
-                }
-                else
-                {
-                    Console.Error.WriteLine(Strings.Program.UnhandledException, ex.ToString());
-
-                    while (ex.InnerException != null)
-                    {
-                        ex = ex.InnerException;
-                        Console.Error.WriteLine();
-                        Console.Error.WriteLine(Strings.Program.UnhandledInnerException, ex.ToString());
-                    }
-                }
-
-                //Error = 100
-                return 100;
-            }
-        }
-
-
-        private static void PrintRequiresFhDb(string command)
-        {
-            Console.WriteLine(string.Format("The command \"{0}\" requires that the option --{1} is set", command, "fh-dbpath"));
-        }
-
-		private static void PrintNotSupportedWithFhdb(string command)
-		{
-            Console.WriteLine(string.Format("The command \"{0}\" is not supported when the option --{1} is set", command, "fh-dbpath"));
-		}
-
-        public static IList<Library.Interface.ICommandLineArgument> SupportedCommands
-        {
-            get
-            {
-                return new List<Library.Interface.ICommandLineArgument>(new Library.Interface.ICommandLineArgument[] {
-                    new Library.Interface.CommandLineArgument("parameters-file", Library.Interface.CommandLineArgument.ArgumentType.Path, Strings.Program.ParametersFileOptionShort, Strings.Program.ParametersFileOptionLong, "", new string[] {"parameter-file"})
-                });
-            }
-        }
-
-        private static bool ReadOptionsFromFile(string filename, ref string filter, IList<string> cargs, Dictionary<string, string> options)
-        {
-            try
-            {
-                List<string> fargs = new List<string>(Library.Utility.Utility.ReadFileWithDefaultEncoding(filename).Replace("\r", "").Split(new String[] { "\n" }, StringSplitOptions.RemoveEmptyEntries));
-
-                string newfilter = Duplicati.Library.Utility.FilenameFilter.EncodeAsFilter(Duplicati.Library.Utility.FilenameFilter.ParseCommandLine(fargs, true));
-
-                // If the user specifies parameters-file, all filters must be in the file.
-                // Allowing to specify some filters on the command line could result in wrong filter ordering
-                if (!string.IsNullOrEmpty(filter) && !string.IsNullOrEmpty(newfilter))
-                    throw new Exception(Strings.Program.FiltersCannotBeUsedWithFileError);
-
-                filter = newfilter;
-
-                Dictionary<string, string> opt = Library.Utility.CommandLineParser.ExtractOptions(fargs);
-                string newsource = null, newtarget = null;
-                foreach (KeyValuePair<String, String> keyvalue in opt)
-                {
-                    switch (keyvalue.Key.ToLower())
-                    {
-                        // This replaces any previous value, file parameters take precedence;
-                        case "source":
-                            newsource = keyvalue.Value;
-                            break;
-                        case "target":
-                            newtarget = keyvalue.Value;
-                            break;
-                        default:
-                            options[keyvalue.Key] = keyvalue.Value;
-                            break;
-                    }
-                }
-
-                // When the action is to backup, allow the source and/or the target 
-                // to be specified in the parameters file as --source= and --target=. 
-                // Note: this block is faily complex due to the way parameters are handled by the rest of the
-                // procedure. It could likely be much simpler and versatile (allow --source and --target on 
-                // restore or other actions) with some refactoring of the parameters decision tree
-                if (!string.IsNullOrEmpty(newsource) || !string.IsNullOrEmpty(newtarget))
-                {
-                    bool isrestore = cargs.Count > 0 && cargs[0] == "restore";
-
-                    if (cargs.Count == 1 || cargs.Count == 0)
-                    {
-                        // if either is empty loading will fail later, so we don't really care.
-                        if (!String.IsNullOrEmpty(newsource)) cargs.Add(newsource);
-                        if (!String.IsNullOrEmpty(newtarget)) cargs.Add(newtarget);
-                    }
-                    else
-                    {
-                        if (isrestore)
-                        {
-                            if (!String.IsNullOrEmpty(newtarget)) cargs[1] = newtarget;
-                            if (!String.IsNullOrEmpty(newsource)) cargs.Insert(1, newsource);
-                        }
-                        else
-                        {
-                            if (!String.IsNullOrEmpty(newtarget)) cargs[1] = newsource;
-                            if (!String.IsNullOrEmpty(newsource)) cargs.Add(newtarget);
-                        }
-                    }
-                }
-
-                return true;
-            }
-            catch (Exception e)
-            {
-                Console.WriteLine(Strings.Program.FailedToParseParametersFileError, filename, e.Message);
-                return false;
-            }
-        }
-
-        private static void PrintOldUsage(bool extended)
-        {
-            bool isLinux = Library.Utility.Utility.IsClientLinux;
-
-            List<string> lines = new List<string>();
-            lines.AddRange(
-                string.Format(
-                    Strings.Program.ProgramUsageHeader.Replace("\r", ""), 
-                    License.VersionNumbers.Version
-                ).Split('\n')
-            );
-
-            lines.AddRange(("\n " + Strings.Program.ProgramUsageBackup.Replace("\r", "")).Split('\n'));
-            lines.AddRange(("\n " + Strings.Program.ProgramUsageRestore.Replace("\r", "")).Split('\n'));
-            lines.AddRange(("\n " + Strings.Program.ProgramUsageCleanup.Replace("\r", "")).Split('\n'));
-            lines.AddRange(("\n " + Strings.Program.ProgramUsageListFiles.Replace("\r", "")).Split('\n'));
-            lines.AddRange(("\n " + Strings.Program.ProgramUsageListSets.Replace("\r", "")).Split('\n'));
-            lines.AddRange(("\n " + Strings.Program.ProgramUsageListContentFiles.Replace("\r", "")).Split('\n'));
-            lines.AddRange(("\n " + Strings.Program.ProgramUsageListSourceFolders.Replace("\r", "")).Split('\n'));
-            lines.AddRange(("\n " + Strings.Program.ProgramUsageListSignatureFiles.Replace("\r", "")).Split('\n'));
-            lines.AddRange(("\n " + Strings.Program.ProgramUsageFindLastVersion.Replace("\r", "")).Split('\n'));
-            lines.AddRange(("\n " + Strings.Program.ProgramUsageVerify.Replace("\r", "")).Split('\n'));
-            lines.AddRange(("\n " + Strings.Program.ProgramUsagePurgeCache.Replace("\r", "")).Split('\n'));
-            lines.AddRange(("\n " + Strings.Program.ProgramUsageDeleteOld.Replace("\r", "")).Split('\n'));
-            lines.AddRange(("\n " + Strings.Program.ProgramUsageCreateFolders.Replace("\r", "")).Split('\n'));
-
-            lines.AddRange(("\n " + Strings.Program.ProgramUsageBackend.Replace("\r", "")).Split('\n'));
-            lines.AddRange(("\n" + Strings.Program.ProgramUsageOptionTypes.Replace("\r", "")).Split('\n'));
-            lines.AddRange(("\n" + Strings.Program.ProgramUsageTimes.Replace("\r", "")).Split('\n'));
-            lines.AddRange(
-                string.Format( 
-                    "\n" + Strings.Program.ProgramUsageFilters.Replace("\r", ""), 
-                    isLinux ? Strings.Program.UsageExampleLinux : Strings.Program.UsageExampleWindows
-                ).Split('\n')
-            );
-
-            lines.Add("");
-
-            if (extended)
-            {
-
-                lines.Add(Strings.Program.DuplicatiOptionsHeader);
-                Library.Main.Options opt = new Library.Main.Options(new Dictionary<string, string>());
-                foreach (Library.Interface.ICommandLineArgument arg in opt.SupportedCommands)
-                    Library.Interface.CommandLineArgument.PrintArgument(lines, arg);
-
-                lines.Add("");
-                lines.Add("");
-                lines.Add(Strings.Program.SupportedBackendsHeader);
-                foreach (Duplicati.Library.Interface.IBackend back in Library.DynamicLoader.BackendLoader.Backends)
-                {
-                    lines.Add(back.DisplayName + " (" + back.ProtocolKey + "):");
-                    lines.Add(" " + back.Description);
-                    if (back.SupportedCommands != null && back.SupportedCommands.Count > 0)
-                    {
-                        lines.Add(" " + Strings.Program.SupportedOptionsHeader);
-                        foreach (Library.Interface.ICommandLineArgument arg in back.SupportedCommands)
-                            Library.Interface.CommandLineArgument.PrintArgument(lines, arg);
-                    }
-                    lines.Add("");
-                }
-
-                lines.Add("");
-                lines.Add("");
-                lines.Add(Strings.Program.SupportedEncryptionModulesHeader);
-                foreach (Duplicati.Library.Interface.IEncryption mod in Library.DynamicLoader.EncryptionLoader.Modules)
-                {
-                    lines.Add(mod.DisplayName + " (." + mod.FilenameExtension + "):");
-                    lines.Add(" " + mod.Description);
-                    if (mod.SupportedCommands != null && mod.SupportedCommands.Count > 0)
-                    {
-                        lines.Add(" " + Strings.Program.SupportedOptionsHeader);
-                        foreach (Library.Interface.ICommandLineArgument arg in mod.SupportedCommands)
-                            Library.Interface.CommandLineArgument.PrintArgument(lines, arg);
-                    }
-                    lines.Add("");
-                }
-
-                lines.Add("");
-                lines.Add("");
-                lines.Add(Strings.Program.SupportedCompressionModulesHeader);
-                foreach (Duplicati.Library.Interface.ICompression mod in Library.DynamicLoader.CompressionLoader.Modules)
-                {
-                    lines.Add(mod.DisplayName + " (." + mod.FilenameExtension + "):");
-                    lines.Add(" " + mod.Description);
-                    if (mod.SupportedCommands != null && mod.SupportedCommands.Count > 0)
-                    {
-                        lines.Add(" " + Strings.Program.SupportedOptionsHeader);
-                        foreach (Library.Interface.ICommandLineArgument arg in mod.SupportedCommands)
-                            Library.Interface.CommandLineArgument.PrintArgument(lines, arg);
-                    }
-                    lines.Add("");
-                }
-                lines.Add("");
-
-                lines.Add("");
-                lines.Add("");
-                lines.Add(Strings.Program.GenericModulesHeader);
-                foreach (Duplicati.Library.Interface.IGenericModule mod in Library.DynamicLoader.GenericLoader.Modules)
-                {
-                    lines.Add(mod.DisplayName + " (." + mod.Key + "):");
-                    lines.Add(" " + mod.Description);
-                    lines.Add(" " + (mod.LoadAsDefault ? Strings.Program.ModuleIsLoadedAutomatically : Strings.Program.ModuleIsNotLoadedAutomatically));
-                    if (mod.SupportedCommands != null && mod.SupportedCommands.Count > 0)
-                    {
-                        lines.Add(" " + Strings.Program.SupportedOptionsHeader);
-                        foreach (Library.Interface.ICommandLineArgument arg in mod.SupportedCommands)
-                            Library.Interface.CommandLineArgument.PrintArgument(lines, arg);
-                    }
-                    lines.Add("");
-                }
-                lines.Add("");
-            }
-
-        	int windowWidth = Math.Max(12, Console.WindowWidth == 0 ? 80 : Console.WindowWidth);
-            foreach (string s in lines)
-            {
-                if (string.IsNullOrEmpty(s))
-                {
-                    Console.WriteLine();
-                    continue;
-                }
-
-                string c = s;
-
-                string leadingSpaces = "";
-                while (c.Length > 0 && c.StartsWith(" "))
-                {
-                    leadingSpaces += " ";
-                    c = c.Remove(0, 1);
-                }
-
-                while (c.Length > 0)
-                {
-                    int len = Math.Min(windowWidth - 2, leadingSpaces.Length + c.Length);
-                    len -= leadingSpaces.Length;
-                    if (len < c.Length)
-                    {
-                        int ix = c.LastIndexOf(" ", len);
-                        if (ix > 0)
-                            len = ix;
-                    }
-
-                    Console.WriteLine(leadingSpaces + c.Substring(0, len).Trim());
-                    c = c.Remove(0, len);
-                }
-            }
-        }
-    }
-}
+#region Disclaimer / License
+// Copyright (C) 2011, Kenneth Skovhede
+// http://www.hexad.dk, opensource@hexad.dk
+// 
+// This library is free software; you can redistribute it and/or
+// modify it under the terms of the GNU Lesser General Public
+// License as published by the Free Software Foundation; either
+// version 2.1 of the License, or (at your option) any later version.
+// 
+// This library is distributed in the hope that it will be useful,
+// but WITHOUT ANY WARRANTY; without even the implied warranty of
+// MERCHANTABILITY or FITNESS FOR A PARTICULAR PURPOSE.  See the GNU
+// Lesser General Public License for more details.
+// 
+// You should have received a copy of the GNU Lesser General Public
+// License along with this library; if not, write to the Free Software
+// Foundation, Inc., 51 Franklin Street, Fifth Floor, Boston, MA  02110-1301  USA
+// 
+#endregion
+using System;
+using System.Collections.Generic;
+using System.Text;
+
+namespace Duplicati.CommandLine
+{
+    class Program
+    {
+        private static readonly string[] COMMANDS_AS_ARGUMENTS = new string[] { "delete-all-but-n-full", "delete-all-but-n", "delete-older-than", "delete-filesets" };
+
+        static int Main(string[] args)
+        {
+            bool verboseErrors = false;
+            try
+            {
+                List<string> cargs = new List<string>(args);
+                string filter = Duplicati.Library.Utility.FilenameFilter.EncodeAsFilter(Duplicati.Library.Utility.FilenameFilter.ParseCommandLine(cargs, true));
+                Dictionary<string, string> options = Library.Utility.CommandLineParser.ExtractOptions(cargs);
+
+                verboseErrors = Library.Utility.Utility.ParseBoolOption(options, "debug-output");
+
+                //If we are on Windows, append the bundled "win-tools" programs to the search path
+                //We add it last, to allow the user to override with other versions
+                if (!Library.Utility.Utility.IsClientLinux)
+                {
+                    string wintools = System.IO.Path.Combine(System.IO.Path.GetDirectoryName(System.Reflection.Assembly.GetExecutingAssembly().Location), "win-tools");
+                    Environment.SetEnvironmentVariable("PATH",
+                        Environment.GetEnvironmentVariable("PATH") +
+                        System.IO.Path.PathSeparator.ToString() +
+                        wintools +
+                        System.IO.Path.PathSeparator.ToString() +
+                        System.IO.Path.Combine(wintools, "gpg") //GPG needs to be in a subfolder for wrapping reasons
+                    );
+                }
+
+#if DEBUG
+                if (cargs.Count > 1 && cargs[0].ToLower() == "unittest")
+                {
+                    //The unit test is only enabled in DEBUG builds
+                    //it works by getting a list of folders, and treats them as 
+                    //if they have the same data, but on different times
+
+                    //The first folder is used to make a full backup,
+                    //and each subsequent folder is used to make an incremental backup
+
+                    //After all backups are made, the files are restored and verified against
+                    //the original folders.
+
+                    //The best way to test it, is to use SVN checkouts at different
+                    //revisions, as this is how a regular folder would evolve
+
+                    cargs.RemoveAt(0);
+                    UnitTest.RunTest(cargs.ToArray(), options);
+                    return 0;
+                }
+#endif
+
+                if (cargs.Count > 0)
+                {
+                    //Because options are of the format --name=value, it seems natural to write "delete-all-but-n-full=5",
+                    // so we allow that format as well
+                    foreach (string s in COMMANDS_AS_ARGUMENTS)
+                        if (cargs[0].Trim().ToLower().StartsWith(s + "="))
+                        {
+                            cargs.Insert(1, cargs[0].Substring(s.Length + 1));
+                            cargs[0] = s;
+                        }
+                }
+
+                //AFTER converting options to commands, we check for internal switches
+                foreach (string internaloption in Library.Main.Options.InternalOptions)
+                    if (options.ContainsKey(internaloption))
+                    {
+                        Console.WriteLine(Strings.Program.InternalOptionUsedError, internaloption);
+                        return 200;
+                    }
+                
+                if ((options.ContainsKey("parameters-file") && !string.IsNullOrEmpty("parameters-file")) || (options.ContainsKey("parameter-file") && !string.IsNullOrEmpty("parameter-file")))
+                {
+                    string filename;
+                    if (options.ContainsKey("parameters-file") && !string.IsNullOrEmpty("parameters-file"))
+                    {
+                        filename = options["parameters-file"];
+                        options.Remove("parameters-file");
+                    }
+                    else
+                    {
+                        filename = options["parameter-file"];
+                        options.Remove("parameter-file");
+                    }
+
+                    if (!ReadOptionsFromFile(filename, ref filter, cargs, options))
+                        return 100;
+                }
+
+                //After checking for internal options, we set the filter option
+                if (!string.IsNullOrEmpty(filter))
+                    options["filter"] = filter;
+
+                string command = cargs[0];
+                cargs.RemoveAt(0);
+
+                if (!options.ContainsKey("passphrase"))
+                    if (!string.IsNullOrEmpty(System.Environment.GetEnvironmentVariable("PASSPHRASE")))
+                        options["passphrase"] = System.Environment.GetEnvironmentVariable("PASSPHRASE");
+
+                if (!options.ContainsKey("ftp-password"))
+                    if (!string.IsNullOrEmpty(System.Environment.GetEnvironmentVariable("FTP_PASSWORD")))
+                        options["ftp-password"] = System.Environment.GetEnvironmentVariable("FTP_PASSWORD");
+
+                if (!options.ContainsKey("ftp-username"))
+                    if (!string.IsNullOrEmpty(System.Environment.GetEnvironmentVariable("FTP_USERNAME")))
+                        options["ftp-username"] = System.Environment.GetEnvironmentVariable("FTP_USERNAME");
+
+                var knownCommands = new Dictionary<string, Func<List<string>, Dictionary<string, string>, int>>(StringComparer.InvariantCultureIgnoreCase);
+                knownCommands["purge-signature-cache"] = Commands.PurgeSignatureCache;
+                knownCommands["help"] = Commands.Help;                
+                knownCommands["list"] = Commands.List;
+                knownCommands["list-current-files"] = Commands.ListCurrentFiles;
+                knownCommands["list-source-folders"] = Commands.ListSourceFolders;
+                knownCommands["list-actual-signature-files"] = Commands.ListActualSignatureFiles;
+                knownCommands["collection-status"] = Commands.CollectionStatus;
+                knownCommands["delete-all-but-n-full"] = Commands.DeleteAllButNFull;
+                knownCommands["delete-all-but-n"] = Commands.DeleteAllButN;
+                knownCommands["delete-older-than"] = Commands.DeleteOlderThan;
+                knownCommands["cleanup"] = Commands.Cleanup;
+                knownCommands["create-folder"] = Commands.CreateFolder;
+                knownCommands["find-last-version"] = Commands.FindLastVersion;
+                knownCommands["verify"] = Commands.Verify;
+                knownCommands["restore"] = Commands.Restore;
+                knownCommands["backup"] = Commands.Backup;
+
+                knownCommands["delete-filesets"] = Commands.DeleteFilesets;
+                knownCommands["repair"] = Commands.Repair;
+                knownCommands["compact"] = Commands.Compact;
+                knownCommands["recreate-database"] = Commands.RecreateDatabase;
+                knownCommands["create-bugreport-database"] = Commands.CreateBugreportDatabase;
+                
+                if (knownCommands.ContainsKey(command))
+                {
+                    return knownCommands[command](cargs, options);
+                }
+                else
+                {
+                    Commands.PrintInvalidCommand(cargs);
+                    return 200;
+                }
+            }
+            catch (Exception ex)
+            {
+                while (ex is System.Reflection.TargetInvocationException && ex.InnerException != null)
+                    ex = ex.InnerException;
+
+                if (!(ex is Library.Interface.CancelException))
+                {
+                    if (!string.IsNullOrEmpty(ex.Message))
+                    {
+                        Console.Error.WriteLine();
+                        Console.Error.WriteLine(verboseErrors ? ex.ToString() : ex.Message);
+                    }
+                }
+                else
+                {
+                    Console.Error.WriteLine(Strings.Program.UnhandledException, ex.ToString());
+
+                    while (ex.InnerException != null)
+                    {
+                        ex = ex.InnerException;
+                        Console.Error.WriteLine();
+                        Console.Error.WriteLine(Strings.Program.UnhandledInnerException, ex.ToString());
+                    }
+                }
+
+                //Error = 100
+                return 100;
+            }
+        }
+
+        public static IList<Library.Interface.ICommandLineArgument> SupportedCommands
+        {
+            get
+            {
+                return new List<Library.Interface.ICommandLineArgument>(new Library.Interface.ICommandLineArgument[] {
+                    new Library.Interface.CommandLineArgument("parameters-file", Library.Interface.CommandLineArgument.ArgumentType.Path, Strings.Program.ParametersFileOptionShort, Strings.Program.ParametersFileOptionLong, "", new string[] {"parameter-file"})
+                });
+            }
+        }
+
+        private static bool ReadOptionsFromFile(string filename, ref string filter, IList<string> cargs, Dictionary<string, string> options)
+        {
+            try
+            {
+                List<string> fargs = new List<string>(Library.Utility.Utility.ReadFileWithDefaultEncoding(filename).Replace("\r", "").Split(new String[] { "\n" }, StringSplitOptions.RemoveEmptyEntries));
+
+                string newfilter = Duplicati.Library.Utility.FilenameFilter.EncodeAsFilter(Duplicati.Library.Utility.FilenameFilter.ParseCommandLine(fargs, true));
+
+                // If the user specifies parameters-file, all filters must be in the file.
+                // Allowing to specify some filters on the command line could result in wrong filter ordering
+                if (!string.IsNullOrEmpty(filter) && !string.IsNullOrEmpty(newfilter))
+                    throw new Exception(Strings.Program.FiltersCannotBeUsedWithFileError);
+
+                filter = newfilter;
+
+                Dictionary<string, string> opt = Library.Utility.CommandLineParser.ExtractOptions(fargs);
+                string newsource = null, newtarget = null;
+                foreach (KeyValuePair<String, String> keyvalue in opt)
+                {
+                    switch (keyvalue.Key.ToLower())
+                    {
+                        // This replaces any previous value, file parameters take precedence;
+                        case "source":
+                            newsource = keyvalue.Value;
+                            break;
+                        case "target":
+                            newtarget = keyvalue.Value;
+                            break;
+                        default:
+                            options[keyvalue.Key] = keyvalue.Value;
+                            break;
+                    }
+                }
+
+                // When the action is to backup, allow the source and/or the target 
+                // to be specified in the parameters file as --source= and --target=. 
+                // Note: this block is faily complex due to the way parameters are handled by the rest of the
+                // procedure. It could likely be much simpler and versatile (allow --source and --target on 
+                // restore or other actions) with some refactoring of the parameters decision tree
+                if (!string.IsNullOrEmpty(newsource) || !string.IsNullOrEmpty(newtarget))
+                {
+                    bool isrestore = cargs.Count > 0 && cargs[0] == "restore";
+
+                    if (cargs.Count == 1 || cargs.Count == 0)
+                    {
+                        // if either is empty loading will fail later, so we don't really care.
+                        if (!String.IsNullOrEmpty(newsource)) cargs.Add(newsource);
+                        if (!String.IsNullOrEmpty(newtarget)) cargs.Add(newtarget);
+                    }
+                    else
+                    {
+                        if (isrestore)
+                        {
+                            if (!String.IsNullOrEmpty(newtarget)) cargs[1] = newtarget;
+                            if (!String.IsNullOrEmpty(newsource)) cargs.Insert(1, newsource);
+                        }
+                        else
+                        {
+                            if (!String.IsNullOrEmpty(newtarget)) cargs[1] = newsource;
+                            if (!String.IsNullOrEmpty(newsource)) cargs.Add(newtarget);
+                        }
+                    }
+                }
+
+                return true;
+            }
+            catch (Exception e)
+            {
+                Console.WriteLine(Strings.Program.FailedToParseParametersFileError, filename, e.Message);
+                return false;
+            }
+        }
+
+        private static void PrintOldUsage(bool extended)
+        {
+            bool isLinux = Library.Utility.Utility.IsClientLinux;
+
+            List<string> lines = new List<string>();
+            lines.AddRange(
+                string.Format(
+                    Strings.Program.ProgramUsageHeader.Replace("\r", ""), 
+                    License.VersionNumbers.Version
+                ).Split('\n')
+            );
+
+            lines.AddRange(("\n " + Strings.Program.ProgramUsageBackup.Replace("\r", "")).Split('\n'));
+            lines.AddRange(("\n " + Strings.Program.ProgramUsageRestore.Replace("\r", "")).Split('\n'));
+            lines.AddRange(("\n " + Strings.Program.ProgramUsageCleanup.Replace("\r", "")).Split('\n'));
+            lines.AddRange(("\n " + Strings.Program.ProgramUsageListFiles.Replace("\r", "")).Split('\n'));
+            lines.AddRange(("\n " + Strings.Program.ProgramUsageListSets.Replace("\r", "")).Split('\n'));
+            lines.AddRange(("\n " + Strings.Program.ProgramUsageListContentFiles.Replace("\r", "")).Split('\n'));
+            lines.AddRange(("\n " + Strings.Program.ProgramUsageListSourceFolders.Replace("\r", "")).Split('\n'));
+            lines.AddRange(("\n " + Strings.Program.ProgramUsageListSignatureFiles.Replace("\r", "")).Split('\n'));
+            lines.AddRange(("\n " + Strings.Program.ProgramUsageFindLastVersion.Replace("\r", "")).Split('\n'));
+            lines.AddRange(("\n " + Strings.Program.ProgramUsageVerify.Replace("\r", "")).Split('\n'));
+            lines.AddRange(("\n " + Strings.Program.ProgramUsagePurgeCache.Replace("\r", "")).Split('\n'));
+            lines.AddRange(("\n " + Strings.Program.ProgramUsageDeleteOld.Replace("\r", "")).Split('\n'));
+            lines.AddRange(("\n " + Strings.Program.ProgramUsageCreateFolders.Replace("\r", "")).Split('\n'));
+
+            lines.AddRange(("\n " + Strings.Program.ProgramUsageBackend.Replace("\r", "")).Split('\n'));
+            lines.AddRange(("\n" + Strings.Program.ProgramUsageOptionTypes.Replace("\r", "")).Split('\n'));
+            lines.AddRange(("\n" + Strings.Program.ProgramUsageTimes.Replace("\r", "")).Split('\n'));
+            lines.AddRange(
+                string.Format( 
+                    "\n" + Strings.Program.ProgramUsageFilters.Replace("\r", ""), 
+                    isLinux ? Strings.Program.UsageExampleLinux : Strings.Program.UsageExampleWindows
+                ).Split('\n')
+            );
+
+            lines.Add("");
+
+            if (extended)
+            {
+
+                lines.Add(Strings.Program.DuplicatiOptionsHeader);
+                Library.Main.Options opt = new Library.Main.Options(new Dictionary<string, string>());
+                foreach (Library.Interface.ICommandLineArgument arg in opt.SupportedCommands)
+                    Library.Interface.CommandLineArgument.PrintArgument(lines, arg);
+
+                lines.Add("");
+                lines.Add("");
+                lines.Add(Strings.Program.SupportedBackendsHeader);
+                foreach (Duplicati.Library.Interface.IBackend back in Library.DynamicLoader.BackendLoader.Backends)
+                {
+                    lines.Add(back.DisplayName + " (" + back.ProtocolKey + "):");
+                    lines.Add(" " + back.Description);
+                    if (back.SupportedCommands != null && back.SupportedCommands.Count > 0)
+                    {
+                        lines.Add(" " + Strings.Program.SupportedOptionsHeader);
+                        foreach (Library.Interface.ICommandLineArgument arg in back.SupportedCommands)
+                            Library.Interface.CommandLineArgument.PrintArgument(lines, arg);
+                    }
+                    lines.Add("");
+                }
+
+                lines.Add("");
+                lines.Add("");
+                lines.Add(Strings.Program.SupportedEncryptionModulesHeader);
+                foreach (Duplicati.Library.Interface.IEncryption mod in Library.DynamicLoader.EncryptionLoader.Modules)
+                {
+                    lines.Add(mod.DisplayName + " (." + mod.FilenameExtension + "):");
+                    lines.Add(" " + mod.Description);
+                    if (mod.SupportedCommands != null && mod.SupportedCommands.Count > 0)
+                    {
+                        lines.Add(" " + Strings.Program.SupportedOptionsHeader);
+                        foreach (Library.Interface.ICommandLineArgument arg in mod.SupportedCommands)
+                            Library.Interface.CommandLineArgument.PrintArgument(lines, arg);
+                    }
+                    lines.Add("");
+                }
+
+                lines.Add("");
+                lines.Add("");
+                lines.Add(Strings.Program.SupportedCompressionModulesHeader);
+                foreach (Duplicati.Library.Interface.ICompression mod in Library.DynamicLoader.CompressionLoader.Modules)
+                {
+                    lines.Add(mod.DisplayName + " (." + mod.FilenameExtension + "):");
+                    lines.Add(" " + mod.Description);
+                    if (mod.SupportedCommands != null && mod.SupportedCommands.Count > 0)
+                    {
+                        lines.Add(" " + Strings.Program.SupportedOptionsHeader);
+                        foreach (Library.Interface.ICommandLineArgument arg in mod.SupportedCommands)
+                            Library.Interface.CommandLineArgument.PrintArgument(lines, arg);
+                    }
+                    lines.Add("");
+                }
+                lines.Add("");
+
+                lines.Add("");
+                lines.Add("");
+                lines.Add(Strings.Program.GenericModulesHeader);
+                foreach (Duplicati.Library.Interface.IGenericModule mod in Library.DynamicLoader.GenericLoader.Modules)
+                {
+                    lines.Add(mod.DisplayName + " (." + mod.Key + "):");
+                    lines.Add(" " + mod.Description);
+                    lines.Add(" " + (mod.LoadAsDefault ? Strings.Program.ModuleIsLoadedAutomatically : Strings.Program.ModuleIsNotLoadedAutomatically));
+                    if (mod.SupportedCommands != null && mod.SupportedCommands.Count > 0)
+                    {
+                        lines.Add(" " + Strings.Program.SupportedOptionsHeader);
+                        foreach (Library.Interface.ICommandLineArgument arg in mod.SupportedCommands)
+                            Library.Interface.CommandLineArgument.PrintArgument(lines, arg);
+                    }
+                    lines.Add("");
+                }
+                lines.Add("");
+            }
+
+        	int windowWidth = Math.Max(12, Console.WindowWidth == 0 ? 80 : Console.WindowWidth);
+            foreach (string s in lines)
+            {
+                if (string.IsNullOrEmpty(s))
+                {
+                    Console.WriteLine();
+                    continue;
+                }
+
+                string c = s;
+
+                string leadingSpaces = "";
+                while (c.Length > 0 && c.StartsWith(" "))
+                {
+                    leadingSpaces += " ";
+                    c = c.Remove(0, 1);
+                }
+
+                while (c.Length > 0)
+                {
+                    int len = Math.Min(windowWidth - 2, leadingSpaces.Length + c.Length);
+                    len -= leadingSpaces.Length;
+                    if (len < c.Length)
+                    {
+                        int ix = c.LastIndexOf(" ", len);
+                        if (ix > 0)
+                            len = ix;
+                    }
+
+                    Console.WriteLine(leadingSpaces + c.Substring(0, len).Trim());
+                    c = c.Remove(0, len);
+                }
+            }
+        }
+    }
+}