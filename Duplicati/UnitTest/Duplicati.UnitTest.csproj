﻿<Project Sdk="Microsoft.NET.Sdk">

  <PropertyGroup>
    <OutputType>Exe</OutputType>
    <TargetFramework>net5.0</TargetFramework>
<<<<<<< HEAD
    <Copyright>LGPL, Copyright © Duplicati Team 2021</Copyright>
    <IsPackable>false</IsPackable>
  </PropertyGroup>
  
  <ItemGroup>
=======
    <Version>2.0.0.7</Version>
    <Copyright>LGPL, Copyright ? Duplicati Team 2019</Copyright>
    <Product>Duplicati.UnitTest</Product>
    <Company>Duplicati Team</Company>
    <Authors>Duplicati Team</Authors>
    <Description>Duplicati.UnitTest</Description>
    <PackageId>Duplicati.UnitTest</PackageId>
    <AssemblyName>Duplicati.UnitTest</AssemblyName>
    <RootNamespace>Duplicati.UnitTest</RootNamespace>
    <IsPackable>false</IsPackable>
    <IsPublishable>false</IsPublishable>
  </PropertyGroup>
  
  <ItemGroup>
    <PackageReference Include="Microsoft.DotNet.Analyzers.Compatibility" Version="0.2.12-alpha">
      <PrivateAssets>all</PrivateAssets>
      <IncludeAssets>runtime; build; native; contentfiles; analyzers; buildtransitive</IncludeAssets>
    </PackageReference>
>>>>>>> 88955a48
    <PackageReference Include="NUnit" Version="3.12.0" />
    <PackageReference Include="NUnit3TestAdapter" Version="3.15.1" />
    <PackageReference Include="Microsoft.NET.Test.Sdk" Version="16.4.0" />
  </ItemGroup>

  <ItemGroup>
    <ProjectReference Include="..\CommandLine\BackendTester\Duplicati.CommandLine.BackendTester.csproj">
    </ProjectReference>
<<<<<<< HEAD
    <ProjectReference Include="..\CommandLine\CLI\Duplicati.CommandLine.csproj">
=======
    <ProjectReference Include="..\CommandLine\Duplicati.CommandLine.csproj">
>>>>>>> 88955a48
    </ProjectReference>
    <ProjectReference Include="..\Library\Backend\AlternativeFTP\Duplicati.Library.Backend.AlternativeFTP.csproj">
    </ProjectReference>
    <ProjectReference Include="..\Library\Backend\AzureBlob\Duplicati.Library.Backend.AzureBlob.csproj">
    </ProjectReference>
    <ProjectReference Include="..\Library\Backend\File\Duplicati.Library.Backend.File.csproj">
    </ProjectReference>
    <ProjectReference Include="..\Library\Backend\CloudFiles\Duplicati.Library.Backend.CloudFiles.csproj">
    </ProjectReference>
    <ProjectReference Include="..\Library\Backend\FTP\Duplicati.Library.Backend.FTP.csproj">
    </ProjectReference>
    <ProjectReference Include="..\Library\Backend\Jottacloud\Duplicati.Library.Backend.Jottacloud.csproj">
    </ProjectReference>
    <ProjectReference Include="..\Library\Backend\OAuthHelper\Duplicati.Library.OAuthHelper.csproj">
    </ProjectReference>
    <ProjectReference Include="..\Library\Backend\Rclone\Duplicati.Library.Backend.Rclone.csproj">
    </ProjectReference>
    <ProjectReference Include="..\Library\Backend\S3\Duplicati.Library.Backend.S3.csproj">
    </ProjectReference>
    <ProjectReference Include="..\Library\Backend\SharePoint\Duplicati.Library.Backend.SharePoint.csproj">
    </ProjectReference>
    <ProjectReference Include="..\Library\Backend\Sia\Duplicati.Library.Backend.Sia.csproj">
    </ProjectReference>
    <ProjectReference Include="..\Library\Backend\SSHv2\Duplicati.Library.Backend.SSHv2.csproj">
    </ProjectReference>
    <ProjectReference Include="..\Library\Backend\TahoeLAFS\Duplicati.Library.Backend.TahoeLAFS.csproj">
    </ProjectReference>
    <ProjectReference Include="..\Library\Backend\WEBDAV\Duplicati.Library.Backend.WEBDAV.csproj">
    </ProjectReference>
    <ProjectReference Include="..\Library\Compression\Duplicati.Library.Compression.csproj">
    </ProjectReference>
    <ProjectReference Include="..\Library\DynamicLoader\Duplicati.Library.DynamicLoader.csproj">
    </ProjectReference>
    <ProjectReference Include="..\Library\Encryption\Duplicati.Library.Encryption.csproj">
    </ProjectReference>
    <ProjectReference Include="..\Library\Interface\Duplicati.Library.Interface.csproj">
    </ProjectReference>
    <ProjectReference Include="..\Library\Logging\Duplicati.Library.Logging.csproj">
    </ProjectReference>
    <ProjectReference Include="..\Library\Main\Duplicati.Library.Main.csproj">
    </ProjectReference>
    <ProjectReference Include="..\Library\Modules\Builtin\Duplicati.Library.Modules.Builtin.csproj">
    </ProjectReference>
    <ProjectReference Include="..\Library\Utility\Duplicati.Library.Utility.csproj">
    </ProjectReference>
    <ProjectReference Include="..\License\Duplicati.License.csproj">
    </ProjectReference>
	  <ProjectReference Include="..\Server\Duplicati.Server.Serialization\Duplicati.Server.Serialization.csproj">
    </ProjectReference>
    <ProjectReference Include="..\Server\Duplicati.Server.csproj">
    </ProjectReference>
    <ProjectReference Include="..\CommandLine\BackendTool\Duplicati.CommandLine.BackendTool.csproj">
    </ProjectReference>
    <ProjectReference Include="..\Library\Snapshots\Duplicati.Library.Snapshots.csproj">
    </ProjectReference>
    <ProjectReference Include="..\Library\SQLiteHelper\Duplicati.Library.SQLiteHelper.csproj">
    </ProjectReference>
    <ProjectReference Include="..\Library\Backend\OneDrive\Duplicati.Library.Backend.OneDrive.csproj">
    </ProjectReference>
    <ProjectReference Include="..\Library\Localization\Duplicati.Library.Localization.csproj">
    </ProjectReference>
    <ProjectReference Include="..\Library\AutoUpdater\Duplicati.Library.AutoUpdater.csproj">
    </ProjectReference>
    <ProjectReference Include="..\Library\Backend\GoogleServices\Duplicati.Library.Backend.GoogleServices.csproj">
    </ProjectReference>
    <ProjectReference Include="..\Library\Backend\OpenStack\Duplicati.Library.Backend.OpenStack.csproj">
    </ProjectReference>
    <ProjectReference Include="..\Library\Backend\HubiC\Duplicati.Library.Backend.HubiC.csproj">
    </ProjectReference>
    <ProjectReference Include="..\CommandLine\RecoveryTool\Duplicati.CommandLine.RecoveryTool.csproj">
    </ProjectReference>
    <ProjectReference Include="..\Library\Backend\Backblaze\Duplicati.Library.Backend.Backblaze.csproj">
    </ProjectReference>
    <ProjectReference Include="..\Library\Backend\Mega\Duplicati.Library.Backend.Mega.csproj">
    </ProjectReference>
    <ProjectReference Include="..\Library\Backend\Box\Duplicati.Library.Backend.Box.csproj">
    </ProjectReference>
    <ProjectReference Include="..\Library\UsageReporter\Duplicati.Library.UsageReporter.csproj">
    </ProjectReference>
    <ProjectReference Include="..\Library\Backend\Dropbox\Duplicati.Library.Backend.Dropbox.csproj">
    </ProjectReference>
    <ProjectReference Include="..\Tools\Duplicati.Tools.csproj">
    </ProjectReference>
  </ItemGroup>
  
<<<<<<< HEAD
  <ItemGroup>
    <PackageReference Include="Microsoft.DotNet.Analyzers.Compatibility" Version="0.2.12-alpha">
      <PrivateAssets>all</PrivateAssets>
      <IncludeAssets>runtime; build; native; contentfiles; analyzers; buildtransitive</IncludeAssets>
    </PackageReference>
  </ItemGroup>
 
=======
>>>>>>> 88955a48
</Project><|MERGE_RESOLUTION|>--- conflicted
+++ resolved
@@ -3,32 +3,12 @@
   <PropertyGroup>
     <OutputType>Exe</OutputType>
     <TargetFramework>net5.0</TargetFramework>
-<<<<<<< HEAD
     <Copyright>LGPL, Copyright © Duplicati Team 2021</Copyright>
-    <IsPackable>false</IsPackable>
-  </PropertyGroup>
-  
-  <ItemGroup>
-=======
-    <Version>2.0.0.7</Version>
-    <Copyright>LGPL, Copyright ? Duplicati Team 2019</Copyright>
-    <Product>Duplicati.UnitTest</Product>
-    <Company>Duplicati Team</Company>
-    <Authors>Duplicati Team</Authors>
-    <Description>Duplicati.UnitTest</Description>
-    <PackageId>Duplicati.UnitTest</PackageId>
-    <AssemblyName>Duplicati.UnitTest</AssemblyName>
-    <RootNamespace>Duplicati.UnitTest</RootNamespace>
     <IsPackable>false</IsPackable>
     <IsPublishable>false</IsPublishable>
   </PropertyGroup>
   
   <ItemGroup>
-    <PackageReference Include="Microsoft.DotNet.Analyzers.Compatibility" Version="0.2.12-alpha">
-      <PrivateAssets>all</PrivateAssets>
-      <IncludeAssets>runtime; build; native; contentfiles; analyzers; buildtransitive</IncludeAssets>
-    </PackageReference>
->>>>>>> 88955a48
     <PackageReference Include="NUnit" Version="3.12.0" />
     <PackageReference Include="NUnit3TestAdapter" Version="3.15.1" />
     <PackageReference Include="Microsoft.NET.Test.Sdk" Version="16.4.0" />
@@ -37,11 +17,7 @@
   <ItemGroup>
     <ProjectReference Include="..\CommandLine\BackendTester\Duplicati.CommandLine.BackendTester.csproj">
     </ProjectReference>
-<<<<<<< HEAD
     <ProjectReference Include="..\CommandLine\CLI\Duplicati.CommandLine.csproj">
-=======
-    <ProjectReference Include="..\CommandLine\Duplicati.CommandLine.csproj">
->>>>>>> 88955a48
     </ProjectReference>
     <ProjectReference Include="..\Library\Backend\AlternativeFTP\Duplicati.Library.Backend.AlternativeFTP.csproj">
     </ProjectReference>
@@ -127,7 +103,6 @@
     </ProjectReference>
   </ItemGroup>
   
-<<<<<<< HEAD
   <ItemGroup>
     <PackageReference Include="Microsoft.DotNet.Analyzers.Compatibility" Version="0.2.12-alpha">
       <PrivateAssets>all</PrivateAssets>
@@ -135,6 +110,4 @@
     </PackageReference>
   </ItemGroup>
  
-=======
->>>>>>> 88955a48
 </Project>