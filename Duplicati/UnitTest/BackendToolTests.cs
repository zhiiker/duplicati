<<<<<<< HEAD
using System;
using System.Collections.Generic;
using System.IO;
using System.Linq;
using Duplicati.Library.Interface;
using Duplicati.Library.Main;
using NUnit.Framework;

namespace Duplicati.UnitTest
{
    [TestFixture]
    public class BackendToolTests : BasicSetupHelper
    {
        [Test]
        [Category("BackendTool")]
        public void Get()
        {
            // Files to create in MB.
            int[] fileSizes = {10, 20, 30};
            foreach (int size in fileSizes)
            {
                var data = new byte[size * 1024 * 1024];
                var rng = new Random();
                rng.NextBytes(data);
                File.WriteAllBytes(Path.Combine(DATAFOLDER, size + "MB"), data);
            }

            // Run a backup.
            var options = new Dictionary<string, string>(TestOptions);
            var backendURL = "file://" + this.TARGETFOLDER;
            using (Controller c = new Controller(backendURL, options, null))
            {
                var backupResults = c.Backup(new[] {DATAFOLDER});
                Assert.AreEqual(0, backupResults.Errors.Count(), $"Errors: {String.Join(", ", backupResults.Errors)}");
                Assert.AreEqual(0, backupResults.Warnings.Count(), $"Warnings: {String.Join(", ", backupResults.Warnings)}");
            }

            // Get the backend files using absolute paths
            var absoluteDownloadFolder = Path.Combine(RESTOREFOLDER, "target-files-absolute");
            Directory.CreateDirectory(absoluteDownloadFolder);
            foreach (var targetFile in Directory.GetFiles(TARGETFOLDER))
            {
                // Absolute path
                var downloadFileName = Path.Combine(absoluteDownloadFolder, Path.GetFileName(targetFile));
                var status = CommandLine.BackendTool.Program.RealMain(new[] { "GET", $"{backendURL}", $"{downloadFileName}" });
                Assert.AreEqual(0, status);
                Assert.IsTrue(File.Exists(downloadFileName));
                TestUtils.AssertFilesAreEqual(targetFile, downloadFileName, false, downloadFileName);
            }

            // Get the backend files using relative paths
            var relativeDownloadFolder = Path.Combine(RESTOREFOLDER, "target-files-relative");
            Directory.CreateDirectory(relativeDownloadFolder);
            var originalCurrentDirectory = Directory.GetCurrentDirectory();
            Directory.SetCurrentDirectory(relativeDownloadFolder);
            try
            {
                foreach (var targetFile in Directory.GetFiles(TARGETFOLDER))
                {
                    // Relative path
                    var downloadFileName = Path.GetFileName(targetFile);
                    var status = CommandLine.BackendTool.Program.RealMain(new[] { "GET", $"{backendURL}", $"{downloadFileName}" });
                    Assert.AreEqual(0, status);
                    Assert.IsTrue(File.Exists(downloadFileName));
                    TestUtils.AssertFilesAreEqual(targetFile, downloadFileName, false, downloadFileName);
                }
            }
            finally
            {
                Directory.SetCurrentDirectory(originalCurrentDirectory);
            }
        }
    }
=======
using System;
using System.Collections.Generic;
using System.IO;
using System.Linq;
using Duplicati.Library.Interface;
using Duplicati.Library.Main;
using NUnit.Framework;

namespace Duplicati.UnitTest
{
    [TestFixture]
    public class BackendToolTests : BasicSetupHelper
    {
        [Test]
        [Category("BackendTool")]
        public void Get()
        {
            // Files to create in MB.
            int[] fileSizes = {10, 20, 30};
            foreach (int size in fileSizes)
            {
                var data = new byte[size * 1024 * 1024];
                var rng = new Random();
                rng.NextBytes(data);
                File.WriteAllBytes(Path.Combine(DATAFOLDER, size + "MB"), data);
            }

            // Run a backup.
            var options = new Dictionary<string, string>(TestOptions);
            var backendURL = "file://" + this.TARGETFOLDER;
            using (Controller c = new Controller(backendURL, options, null))
            {
                var backupResults = c.Backup(new[] {DATAFOLDER});
                foreach (var backupResultsWarning in backupResults.Warnings)
                {
                    TestContext.WriteLine("Backend result warning:" + backupResultsWarning);
                }
                Assert.AreEqual(0, backupResults.Errors.Count());
                Assert.AreEqual(0, backupResults.Warnings.Count());
            }

            // Get the backend files using absolute paths
            var absoluteDownloadFolder = Path.Combine(RESTOREFOLDER, "target-files-absolute");
            Directory.CreateDirectory(absoluteDownloadFolder);
            foreach (var targetFile in Directory.GetFiles(TARGETFOLDER))
            {
                // Absolute path
                var downloadFileName = Path.Combine(absoluteDownloadFolder, Path.GetFileName(targetFile));
                var status = CommandLine.BackendTool.Program.RealMain(new[] { "GET", $"{backendURL}", $"{downloadFileName}" });
                Assert.AreEqual(0, status);
                Assert.IsTrue(File.Exists(downloadFileName));
                TestUtils.AssertFilesAreEqual(targetFile, downloadFileName, false, downloadFileName);
            }

            // Get the backend files using relative paths
            var relativeDownloadFolder = Path.Combine(RESTOREFOLDER, "target-files-relative");
            Directory.CreateDirectory(relativeDownloadFolder);
            var originalCurrentDirectory = Directory.GetCurrentDirectory();
            Directory.SetCurrentDirectory(relativeDownloadFolder);
            try
            {
                foreach (var targetFile in Directory.GetFiles(TARGETFOLDER))
                {
                    // Relative path
                    var downloadFileName = Path.GetFileName(targetFile);
                    var status = CommandLine.BackendTool.Program.RealMain(new[] { "GET", $"{backendURL}", $"{downloadFileName}" });
                    Assert.AreEqual(0, status);
                    Assert.IsTrue(File.Exists(downloadFileName));
                    TestUtils.AssertFilesAreEqual(targetFile, downloadFileName, false, downloadFileName);
                }
            }
            finally
            {
                Directory.SetCurrentDirectory(originalCurrentDirectory);
            }
        }
    }
>>>>>>> 666b2281
}<|MERGE_RESOLUTION|>--- conflicted
+++ resolved
@@ -1,4 +1,3 @@
-<<<<<<< HEAD
 using System;
 using System.Collections.Generic;
 using System.IO;
@@ -32,6 +31,10 @@
             using (Controller c = new Controller(backendURL, options, null))
             {
                 var backupResults = c.Backup(new[] {DATAFOLDER});
+                foreach (var backupResultsWarning in backupResults.Warnings)
+                {
+                    TestContext.WriteLine("Backend result warning:" + backupResultsWarning);
+                }
                 Assert.AreEqual(0, backupResults.Errors.Count(), $"Errors: {String.Join(", ", backupResults.Errors)}");
                 Assert.AreEqual(0, backupResults.Warnings.Count(), $"Warnings: {String.Join(", ", backupResults.Warnings)}");
             }
@@ -72,83 +75,4 @@
             }
         }
     }
-=======
-using System;
-using System.Collections.Generic;
-using System.IO;
-using System.Linq;
-using Duplicati.Library.Interface;
-using Duplicati.Library.Main;
-using NUnit.Framework;
-
-namespace Duplicati.UnitTest
-{
-    [TestFixture]
-    public class BackendToolTests : BasicSetupHelper
-    {
-        [Test]
-        [Category("BackendTool")]
-        public void Get()
-        {
-            // Files to create in MB.
-            int[] fileSizes = {10, 20, 30};
-            foreach (int size in fileSizes)
-            {
-                var data = new byte[size * 1024 * 1024];
-                var rng = new Random();
-                rng.NextBytes(data);
-                File.WriteAllBytes(Path.Combine(DATAFOLDER, size + "MB"), data);
-            }
-
-            // Run a backup.
-            var options = new Dictionary<string, string>(TestOptions);
-            var backendURL = "file://" + this.TARGETFOLDER;
-            using (Controller c = new Controller(backendURL, options, null))
-            {
-                var backupResults = c.Backup(new[] {DATAFOLDER});
-                foreach (var backupResultsWarning in backupResults.Warnings)
-                {
-                    TestContext.WriteLine("Backend result warning:" + backupResultsWarning);
-                }
-                Assert.AreEqual(0, backupResults.Errors.Count());
-                Assert.AreEqual(0, backupResults.Warnings.Count());
-            }
-
-            // Get the backend files using absolute paths
-            var absoluteDownloadFolder = Path.Combine(RESTOREFOLDER, "target-files-absolute");
-            Directory.CreateDirectory(absoluteDownloadFolder);
-            foreach (var targetFile in Directory.GetFiles(TARGETFOLDER))
-            {
-                // Absolute path
-                var downloadFileName = Path.Combine(absoluteDownloadFolder, Path.GetFileName(targetFile));
-                var status = CommandLine.BackendTool.Program.RealMain(new[] { "GET", $"{backendURL}", $"{downloadFileName}" });
-                Assert.AreEqual(0, status);
-                Assert.IsTrue(File.Exists(downloadFileName));
-                TestUtils.AssertFilesAreEqual(targetFile, downloadFileName, false, downloadFileName);
-            }
-
-            // Get the backend files using relative paths
-            var relativeDownloadFolder = Path.Combine(RESTOREFOLDER, "target-files-relative");
-            Directory.CreateDirectory(relativeDownloadFolder);
-            var originalCurrentDirectory = Directory.GetCurrentDirectory();
-            Directory.SetCurrentDirectory(relativeDownloadFolder);
-            try
-            {
-                foreach (var targetFile in Directory.GetFiles(TARGETFOLDER))
-                {
-                    // Relative path
-                    var downloadFileName = Path.GetFileName(targetFile);
-                    var status = CommandLine.BackendTool.Program.RealMain(new[] { "GET", $"{backendURL}", $"{downloadFileName}" });
-                    Assert.AreEqual(0, status);
-                    Assert.IsTrue(File.Exists(downloadFileName));
-                    TestUtils.AssertFilesAreEqual(targetFile, downloadFileName, false, downloadFileName);
-                }
-            }
-            finally
-            {
-                Directory.SetCurrentDirectory(originalCurrentDirectory);
-            }
-        }
-    }
->>>>>>> 666b2281
 }