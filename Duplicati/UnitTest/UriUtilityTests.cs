// Copyright (C) 2024, The Duplicati Team
// https://duplicati.com, hello@duplicati.com
// 
// Permission is hereby granted, free of charge, to any person obtaining a 
// copy of this software and associated documentation files (the "Software"), 
// to deal in the Software without restriction, including without limitation 
// the rights to use, copy, modify, merge, publish, distribute, sublicense, 
// and/or sell copies of the Software, and to permit persons to whom the 
// Software is furnished to do so, subject to the following conditions:
// 
// The above copyright notice and this permission notice shall be included in 
// all copies or substantial portions of the Software.
// 
// THE SOFTWARE IS PROVIDED "AS IS", WITHOUT WARRANTY OF ANY KIND, EXPRESS 
// OR IMPLIED, INCLUDING BUT NOT LIMITED TO THE WARRANTIES OF MERCHANTABILITY, 
// FITNESS FOR A PARTICULAR PURPOSE AND NONINFRINGEMENT. IN NO EVENT SHALL THE 
// AUTHORS OR COPYRIGHT HOLDERS BE LIABLE FOR ANY CLAIM, DAMAGES OR OTHER 
// LIABILITY, WHETHER IN AN ACTION OF CONTRACT, TORT OR OTHERWISE, ARISING 
// FROM, OUT OF OR IN CONNECTION WITH THE SOFTWARE OR THE USE OR OTHER 
// DEALINGS IN THE SOFTWARE.

using NUnit.Framework;
using System.Collections.Specialized;

namespace Duplicati.UnitTest
{
<<<<<<< HEAD
    public class UriUtilityTests
=======
    public class UriUtilityTests : BasicSetupHelper
>>>>>>> 4f577c65
    {
        [Test]
        [Category("UriUtility")]
        public static void TestBuildUriQuery()
        {
            var query = new NameValueCollection { { "a", "b" } };
            var queryUrl = Library.Utility.Uri.BuildUriQuery(query);
            Assert.AreEqual("a=b", queryUrl);
            query.Add(new NameValueCollection { { "c", "d" } });
            queryUrl = Library.Utility.Uri.BuildUriQuery(query);
            Assert.AreEqual("a=b&c=d", queryUrl);
        }

        [Test]
        [Category("UriUtility")]
        public static void TestUrlBuilder()
        {
            var baseUrl = "http://localhost";
            var path = "files";
            var query = new NameValueCollection { { "a", "b" }, { "c", "d" } };
            var url = Library.Utility.Uri.UriBuilder(baseUrl, path, query);
            Assert.AreEqual(baseUrl + "/" + path + "?a=b&c=d", url);
        }

        [Test]
        [Category("UriUtility")]
        public static void TestExtractPath()
        {
            var url = "http://localhost/a/b";
            var path = Library.Utility.Uri.ExtractPath(url);
            Assert.AreEqual("a/b", path);
        }


        [Test]
        [Category("UriUtility")]
        public static void TestConcatPaths()
        {
            var path1 = "/a";
            var path2 = "b/";
            Assert.AreEqual("/a/b/", Library.Utility.UrlPath.Create(path1).Append(path2).ToString());
            Assert.AreEqual("/a", Library.Utility.UrlPath.Create(path1).Append(null).ToString());
            Assert.AreEqual("/b/", Library.Utility.UrlPath.Create(string.Empty).Append(path2).ToString());
        }
    }
}
<|MERGE_RESOLUTION|>--- conflicted
+++ resolved
@@ -1,77 +1,73 @@
-// Copyright (C) 2024, The Duplicati Team
-// https://duplicati.com, hello@duplicati.com
-// 
-// Permission is hereby granted, free of charge, to any person obtaining a 
-// copy of this software and associated documentation files (the "Software"), 
-// to deal in the Software without restriction, including without limitation 
-// the rights to use, copy, modify, merge, publish, distribute, sublicense, 
-// and/or sell copies of the Software, and to permit persons to whom the 
-// Software is furnished to do so, subject to the following conditions:
-// 
-// The above copyright notice and this permission notice shall be included in 
-// all copies or substantial portions of the Software.
-// 
-// THE SOFTWARE IS PROVIDED "AS IS", WITHOUT WARRANTY OF ANY KIND, EXPRESS 
-// OR IMPLIED, INCLUDING BUT NOT LIMITED TO THE WARRANTIES OF MERCHANTABILITY, 
-// FITNESS FOR A PARTICULAR PURPOSE AND NONINFRINGEMENT. IN NO EVENT SHALL THE 
-// AUTHORS OR COPYRIGHT HOLDERS BE LIABLE FOR ANY CLAIM, DAMAGES OR OTHER 
-// LIABILITY, WHETHER IN AN ACTION OF CONTRACT, TORT OR OTHERWISE, ARISING 
-// FROM, OUT OF OR IN CONNECTION WITH THE SOFTWARE OR THE USE OR OTHER 
-// DEALINGS IN THE SOFTWARE.
-
-using NUnit.Framework;
-using System.Collections.Specialized;
-
-namespace Duplicati.UnitTest
-{
-<<<<<<< HEAD
-    public class UriUtilityTests
-=======
-    public class UriUtilityTests : BasicSetupHelper
->>>>>>> 4f577c65
-    {
-        [Test]
-        [Category("UriUtility")]
-        public static void TestBuildUriQuery()
-        {
-            var query = new NameValueCollection { { "a", "b" } };
-            var queryUrl = Library.Utility.Uri.BuildUriQuery(query);
-            Assert.AreEqual("a=b", queryUrl);
-            query.Add(new NameValueCollection { { "c", "d" } });
-            queryUrl = Library.Utility.Uri.BuildUriQuery(query);
-            Assert.AreEqual("a=b&c=d", queryUrl);
-        }
-
-        [Test]
-        [Category("UriUtility")]
-        public static void TestUrlBuilder()
-        {
-            var baseUrl = "http://localhost";
-            var path = "files";
-            var query = new NameValueCollection { { "a", "b" }, { "c", "d" } };
-            var url = Library.Utility.Uri.UriBuilder(baseUrl, path, query);
-            Assert.AreEqual(baseUrl + "/" + path + "?a=b&c=d", url);
-        }
-
-        [Test]
-        [Category("UriUtility")]
-        public static void TestExtractPath()
-        {
-            var url = "http://localhost/a/b";
-            var path = Library.Utility.Uri.ExtractPath(url);
-            Assert.AreEqual("a/b", path);
-        }
-
-
-        [Test]
-        [Category("UriUtility")]
-        public static void TestConcatPaths()
-        {
-            var path1 = "/a";
-            var path2 = "b/";
-            Assert.AreEqual("/a/b/", Library.Utility.UrlPath.Create(path1).Append(path2).ToString());
-            Assert.AreEqual("/a", Library.Utility.UrlPath.Create(path1).Append(null).ToString());
-            Assert.AreEqual("/b/", Library.Utility.UrlPath.Create(string.Empty).Append(path2).ToString());
-        }
-    }
-}
+﻿// Copyright (C) 2024, The Duplicati Team
+// https://duplicati.com, hello@duplicati.com
+// 
+// Permission is hereby granted, free of charge, to any person obtaining a 
+// copy of this software and associated documentation files (the "Software"), 
+// to deal in the Software without restriction, including without limitation 
+// the rights to use, copy, modify, merge, publish, distribute, sublicense, 
+// and/or sell copies of the Software, and to permit persons to whom the 
+// Software is furnished to do so, subject to the following conditions:
+// 
+// The above copyright notice and this permission notice shall be included in 
+// all copies or substantial portions of the Software.
+// 
+// THE SOFTWARE IS PROVIDED "AS IS", WITHOUT WARRANTY OF ANY KIND, EXPRESS 
+// OR IMPLIED, INCLUDING BUT NOT LIMITED TO THE WARRANTIES OF MERCHANTABILITY, 
+// FITNESS FOR A PARTICULAR PURPOSE AND NONINFRINGEMENT. IN NO EVENT SHALL THE 
+// AUTHORS OR COPYRIGHT HOLDERS BE LIABLE FOR ANY CLAIM, DAMAGES OR OTHER 
+// LIABILITY, WHETHER IN AN ACTION OF CONTRACT, TORT OR OTHERWISE, ARISING 
+// FROM, OUT OF OR IN CONNECTION WITH THE SOFTWARE OR THE USE OR OTHER 
+// DEALINGS IN THE SOFTWARE.
+
+using NUnit.Framework;
+using System.Collections.Specialized;
+
+namespace Duplicati.UnitTest
+{
+    public class UriUtilityTests : BasicSetupHelper
+    {
+        [Test]
+        [Category("UriUtility")]
+        public static void TestBuildUriQuery()
+        {
+            var query = new NameValueCollection { { "a", "b" } };
+            var queryUrl = Library.Utility.Uri.BuildUriQuery(query);
+            Assert.AreEqual("a=b", queryUrl);
+            query.Add(new NameValueCollection { { "c", "d" } });
+            queryUrl = Library.Utility.Uri.BuildUriQuery(query);
+            Assert.AreEqual("a=b&c=d", queryUrl);
+        }
+
+        [Test]
+        [Category("UriUtility")]
+        public static void TestUrlBuilder()
+        {
+            var baseUrl = "http://localhost";
+            var path = "files";
+            var query = new NameValueCollection { { "a", "b" }, { "c", "d" } };
+            var url = Library.Utility.Uri.UriBuilder(baseUrl, path, query);
+            Assert.AreEqual(baseUrl + "/" + path + "?a=b&c=d", url);
+        }
+
+        [Test]
+        [Category("UriUtility")]
+        public static void TestExtractPath()
+        {
+            var url = "http://localhost/a/b";
+            var path = Library.Utility.Uri.ExtractPath(url);
+            Assert.AreEqual("a/b", path);
+        }
+
+
+        [Test]
+        [Category("UriUtility")]
+        public static void TestConcatPaths()
+        {
+            var path1 = "/a";
+            var path2 = "b/";
+            Assert.AreEqual("/a/b/", Library.Utility.UrlPath.Create(path1).Append(path2).ToString());
+            Assert.AreEqual("/a", Library.Utility.UrlPath.Create(path1).Append(null).ToString());
+            Assert.AreEqual("/b/", Library.Utility.UrlPath.Create(string.Empty).Append(path2).ToString());
+        }
+    }
+}