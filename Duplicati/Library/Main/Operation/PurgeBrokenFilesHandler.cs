--- conflicted
+++ resolved
@@ -1,206 +1,200 @@
-﻿//  Copyright (C) 2017, The Duplicati Team
-//  http://www.duplicati.com, info@duplicati.com
-//
-//  This library is free software; you can redistribute it and/or modify
-//  it under the terms of the GNU Lesser General Public License as
-//  published by the Free Software Foundation; either version 2.1 of the
-//  License, or (at your option) any later version.
-//
-//  This library is distributed in the hope that it will be useful, but
-//  WITHOUT ANY WARRANTY; without even the implied warranty of
-//  MERCHANTABILITY or FITNESS FOR A PARTICULAR PURPOSE. See the GNU
-//  Lesser General Public License for more details.
-//
-//  You should have received a copy of the GNU Lesser General Public
-//  License along with this library; if not, write to the Free Software
-//  Foundation, Inc., 59 Temple Place, Suite 330, Boston, MA 02111-1307 USA
-using System;
-using System.Collections.Generic;
-using System.Linq;
-using Duplicati.Library.Interface;
-
-namespace Duplicati.Library.Main.Operation
-{
-    internal class PurgeBrokenFilesHandler
-    {
-        /// <summary>
-        /// The tag used for logging
-        /// </summary>
-        private static readonly string LOGTAG = Logging.Log.LogTagFromType(typeof(PurgeBrokenFilesHandler));
-        protected string m_backendurl;
-        protected Options m_options;
-        protected PurgeBrokenFilesResults m_result;
-
-        public PurgeBrokenFilesHandler(string backend, Options options, PurgeBrokenFilesResults result)
-        {
-            m_backendurl = backend;
-            m_options = options;
-            m_result = result;
-        }
-
-        public void Run(Library.Utility.IFilter filter)
-        {
-            if (!System.IO.File.Exists(m_options.Dbpath))
-                throw new UserInformationException(string.Format("Database file does not exist: {0}", m_options.Dbpath), "DatabaseDoesNotExist");
-
-            if (filter != null && !filter.Empty)
-                throw new UserInformationException("Filters are not supported for this operation", "FiltersNotAllowedOnPurgeBrokenFiles");
-
-            List<Database.RemoteVolumeEntry> missing = null;
-            
-            using (var db = new Database.LocalListBrokenFilesDatabase(m_options.Dbpath))
-            using (var tr = db.BeginTransaction())
-            {
-                if (db.PartiallyRecreated)
-                    throw new UserInformationException("The command does not work on partially recreated databases", "CannotPurgeOnPartialDatabase");
-
-                var sets = ListBrokenFilesHandler.GetBrokenFilesetsFromRemote(m_backendurl, m_result, db, tr, m_options, out missing);
-                if (sets == null)
-                    return;
-                
-                if (sets.Length == 0)
-                {
-                    if (missing == null)
-                        Logging.Log.WriteInformationMessage(LOGTAG, "NoBrokenFilesets", "Found no broken filesets");
-                    else if (missing.Count == 0)
-                        Logging.Log.WriteInformationMessage(LOGTAG, "NoBrokenFilesetsOrMissingFiles", "Found no broken filesets and no missing remote files");
-                    else
-                        throw new UserInformationException(string.Format("Found no broken filesets, but {0} missing remote files", sets.Length), "NoBrokenSetsButMissingRemoteFiles");
-                }
-
-                Logging.Log.WriteInformationMessage(LOGTAG, "FoundBrokenFilesets", "Found {0} broken filesets with {1} affected files, purging files", sets.Length, sets.Sum(x => x.Item3));
-
-                var pgoffset = 0.0f;
-                var pgspan = 0.95f / sets.Length;
-
-                var filesets = db.FilesetTimes.ToList();
-
-                var compare_list = sets.Select(x => new
-                {
-                    FilesetID = x.Item2,
-                    Timestamp = x.Item1,
-                    RemoveCount = x.Item3,
-                    Version = filesets.FindIndex(y => y.Key == x.Item2),
-                    SetCount = db.GetFilesetFileCount(x.Item2, tr)
-                }).ToArray();
-
-                var fully_emptied = compare_list.Where(x => x.RemoveCount == x.SetCount).ToArray();
-                var to_purge = compare_list.Where(x => x.RemoveCount != x.SetCount).ToArray();
-
-                if (fully_emptied.Length != 0)
-                {
-                    if (fully_emptied.Length == 1)
-                        Logging.Log.WriteInformationMessage(LOGTAG, "RemovingFilesets", "Removing entire fileset {1} as all {0} file(s) are broken", fully_emptied.First().Timestamp, fully_emptied.First().RemoveCount);
-                    else
-                        Logging.Log.WriteInformationMessage(LOGTAG, "RemovingFilesets", "Removing {0} filesets where all file(s) are broken: {1}", fully_emptied.Length, string.Join(", ", fully_emptied.Select(x => x.Timestamp.ToLocalTime().ToString())));
-
-                    m_result.DeleteResults = new DeleteResults(m_result);
-                    using (var rmdb = new Database.LocalDeleteDatabase(db))
-                    {
-                        var deltr = rmdb.BeginTransaction();
-                        try
-                        {
-                            var opts = new Options(new Dictionary<string, string>(m_options.RawOptions));
-                            opts.RawOptions["version"] = string.Join(",", fully_emptied.Select(x => x.Version.ToString()));
-                            opts.RawOptions.Remove("time");
-                            opts.RawOptions["no-auto-compact"] = "true";
-
-                            new DeleteHandler(m_backendurl, opts, (DeleteResults)m_result.DeleteResults)
-                                .DoRun(rmdb, ref deltr, true, false, null);
-
-                            if (!m_options.Dryrun)
-                            {
-                                using (new Logging.Timer(LOGTAG, "CommitDelete", "CommitDelete"))
-                                    deltr.Commit();
-
-                                rmdb.WriteResults();
-                            }
-                            else
-                                deltr.Rollback();
-                        }
-                        finally
-                        {
-                            if (deltr != null)
-                                try { deltr.Rollback(); }
-                                catch { }
-                        }
-
-                    }
-
-                    pgoffset += (pgspan * fully_emptied.Length);
-                    m_result.OperationProgressUpdater.UpdateProgress(pgoffset);
-                }
-
-                if (to_purge.Length > 0)
-                {
-                    m_result.PurgeResults = new PurgeFilesResults(m_result);
-
-                    foreach (var bs in to_purge)
-                    {
-                        Logging.Log.WriteInformationMessage(LOGTAG, "PurgingFiles", "Purging {0} file(s) from fileset {1}", bs.RemoveCount, bs.Timestamp.ToLocalTime());
-                        var opts = new Options(new Dictionary<string, string>(m_options.RawOptions));
-
-                        using (var pgdb = new Database.LocalPurgeDatabase(db))
-                        {
-                            // Recompute the version number after we deleted the versions before
-                            filesets = pgdb.FilesetTimes.ToList();
-                            var thisversion = filesets.FindIndex(y => y.Key == bs.FilesetID);
-                            if (thisversion < 0)
-                                throw new Exception(string.Format("Failed to find match for {0} ({1}) in {2}", bs.FilesetID, bs.Timestamp.ToLocalTime(), string.Join(", ", filesets.Select(x => x.ToString()))));
-
-                            opts.RawOptions["version"] = thisversion.ToString();
-                            opts.RawOptions.Remove("time");
-                            opts.RawOptions["no-auto-compact"] = "true";
-
-                            new PurgeFilesHandler(m_backendurl, opts, (PurgeFilesResults)m_result.PurgeResults).Run(pgdb, pgoffset, pgspan, (cmd, filesetid, tablename) =>
-                            {
-                                if (filesetid != bs.FilesetID)
-                                    throw new Exception(string.Format("Unexpected filesetid: {0}, expected {1}", filesetid, bs.FilesetID));
-                                db.InsertBrokenFileIDsIntoTable(filesetid, tablename, "FileID", cmd.Transaction);
-                            });
-                        }
-
-                        pgoffset += pgspan;
-                        m_result.OperationProgressUpdater.UpdateProgress(pgoffset);
-                    }
-                }
-
-                if (m_options.Dryrun)
-                    tr.Rollback();
-                else
-                    tr.Commit();
-
-                m_result.OperationProgressUpdater.UpdateProgress(0.95f);
-
-                if (missing != null && missing.Count > 0)
-                {
-                    using (var backend = new BackendManager(m_backendurl, m_options, m_result.BackendWriter, db))
-                    {
-                        foreach (var f in missing)
-                            if (m_options.Dryrun)
-                                Logging.Log.WriteDryrunMessage(LOGTAG, "WouldDeleteRemoteFile", "Would delete remote file: {0}, size: {1}", f.Name, Library.Utility.Utility.FormatSizeString(f.Size));
-                            else
-                                backend.Delete(f.Name, f.Size);
-                    }
-                }
-
-                if (!m_options.Dryrun && db.RepairInProgress)
-                {                    
-<<<<<<< HEAD
-                    m_result.AddMessage("Database was previously marked as in-progress, checking if it is valid after purging files");
-                    db.VerifyConsistency(m_options.Blocksize, m_options.BlockhashSize, true, null);
-                    m_result.AddMessage("Purge completed, and consistency checks completed, marking database as complete");
-=======
-                    Logging.Log.WriteInformationMessage(LOGTAG, "ValidatingDatabase", "Database was previously marked as in-progress, checking if it is valid after purging files");
-                    db.VerifyConsistency(null, m_options.Blocksize, m_options.BlockhashSize, true);
-                    Logging.Log.WriteInformationMessage(LOGTAG, "UpdatingDatabase", "Purge completed, and consistency checks completed, marking database as complete");
->>>>>>> 3361e27e
-                    db.RepairInProgress = false;
-                }
-
-                m_result.OperationProgressUpdater.UpdateProgress(1.0f);
-
-            }
-        }
-    }
-}
+﻿//  Copyright (C) 2017, The Duplicati Team
+//  http://www.duplicati.com, info@duplicati.com
+//
+//  This library is free software; you can redistribute it and/or modify
+//  it under the terms of the GNU Lesser General Public License as
+//  published by the Free Software Foundation; either version 2.1 of the
+//  License, or (at your option) any later version.
+//
+//  This library is distributed in the hope that it will be useful, but
+//  WITHOUT ANY WARRANTY; without even the implied warranty of
+//  MERCHANTABILITY or FITNESS FOR A PARTICULAR PURPOSE. See the GNU
+//  Lesser General Public License for more details.
+//
+//  You should have received a copy of the GNU Lesser General Public
+//  License along with this library; if not, write to the Free Software
+//  Foundation, Inc., 59 Temple Place, Suite 330, Boston, MA 02111-1307 USA
+using System;
+using System.Collections.Generic;
+using System.Linq;
+using Duplicati.Library.Interface;
+
+namespace Duplicati.Library.Main.Operation
+{
+    internal class PurgeBrokenFilesHandler
+    {
+        /// <summary>
+        /// The tag used for logging
+        /// </summary>
+        private static readonly string LOGTAG = Logging.Log.LogTagFromType(typeof(PurgeBrokenFilesHandler));
+        protected string m_backendurl;
+        protected Options m_options;
+        protected PurgeBrokenFilesResults m_result;
+
+        public PurgeBrokenFilesHandler(string backend, Options options, PurgeBrokenFilesResults result)
+        {
+            m_backendurl = backend;
+            m_options = options;
+            m_result = result;
+        }
+
+        public void Run(Library.Utility.IFilter filter)
+        {
+            if (!System.IO.File.Exists(m_options.Dbpath))
+                throw new UserInformationException(string.Format("Database file does not exist: {0}", m_options.Dbpath), "DatabaseDoesNotExist");
+
+            if (filter != null && !filter.Empty)
+                throw new UserInformationException("Filters are not supported for this operation", "FiltersNotAllowedOnPurgeBrokenFiles");
+
+            List<Database.RemoteVolumeEntry> missing = null;
+            
+            using (var db = new Database.LocalListBrokenFilesDatabase(m_options.Dbpath))
+            using (var tr = db.BeginTransaction())
+            {
+                if (db.PartiallyRecreated)
+                    throw new UserInformationException("The command does not work on partially recreated databases", "CannotPurgeOnPartialDatabase");
+
+                var sets = ListBrokenFilesHandler.GetBrokenFilesetsFromRemote(m_backendurl, m_result, db, tr, m_options, out missing);
+                if (sets == null)
+                    return;
+                
+                if (sets.Length == 0)
+                {
+                    if (missing == null)
+                        Logging.Log.WriteInformationMessage(LOGTAG, "NoBrokenFilesets", "Found no broken filesets");
+                    else if (missing.Count == 0)
+                        Logging.Log.WriteInformationMessage(LOGTAG, "NoBrokenFilesetsOrMissingFiles", "Found no broken filesets and no missing remote files");
+                    else
+                        throw new UserInformationException(string.Format("Found no broken filesets, but {0} missing remote files", sets.Length), "NoBrokenSetsButMissingRemoteFiles");
+                }
+
+                Logging.Log.WriteInformationMessage(LOGTAG, "FoundBrokenFilesets", "Found {0} broken filesets with {1} affected files, purging files", sets.Length, sets.Sum(x => x.Item3));
+
+                var pgoffset = 0.0f;
+                var pgspan = 0.95f / sets.Length;
+
+                var filesets = db.FilesetTimes.ToList();
+
+                var compare_list = sets.Select(x => new
+                {
+                    FilesetID = x.Item2,
+                    Timestamp = x.Item1,
+                    RemoveCount = x.Item3,
+                    Version = filesets.FindIndex(y => y.Key == x.Item2),
+                    SetCount = db.GetFilesetFileCount(x.Item2, tr)
+                }).ToArray();
+
+                var fully_emptied = compare_list.Where(x => x.RemoveCount == x.SetCount).ToArray();
+                var to_purge = compare_list.Where(x => x.RemoveCount != x.SetCount).ToArray();
+
+                if (fully_emptied.Length != 0)
+                {
+                    if (fully_emptied.Length == 1)
+                        Logging.Log.WriteInformationMessage(LOGTAG, "RemovingFilesets", "Removing entire fileset {1} as all {0} file(s) are broken", fully_emptied.First().Timestamp, fully_emptied.First().RemoveCount);
+                    else
+                        Logging.Log.WriteInformationMessage(LOGTAG, "RemovingFilesets", "Removing {0} filesets where all file(s) are broken: {1}", fully_emptied.Length, string.Join(", ", fully_emptied.Select(x => x.Timestamp.ToLocalTime().ToString())));
+
+                    m_result.DeleteResults = new DeleteResults(m_result);
+                    using (var rmdb = new Database.LocalDeleteDatabase(db))
+                    {
+                        var deltr = rmdb.BeginTransaction();
+                        try
+                        {
+                            var opts = new Options(new Dictionary<string, string>(m_options.RawOptions));
+                            opts.RawOptions["version"] = string.Join(",", fully_emptied.Select(x => x.Version.ToString()));
+                            opts.RawOptions.Remove("time");
+                            opts.RawOptions["no-auto-compact"] = "true";
+
+                            new DeleteHandler(m_backendurl, opts, (DeleteResults)m_result.DeleteResults)
+                                .DoRun(rmdb, ref deltr, true, false, null);
+
+                            if (!m_options.Dryrun)
+                            {
+                                using (new Logging.Timer(LOGTAG, "CommitDelete", "CommitDelete"))
+                                    deltr.Commit();
+
+                                rmdb.WriteResults();
+                            }
+                            else
+                                deltr.Rollback();
+                        }
+                        finally
+                        {
+                            if (deltr != null)
+                                try { deltr.Rollback(); }
+                                catch { }
+                        }
+
+                    }
+
+                    pgoffset += (pgspan * fully_emptied.Length);
+                    m_result.OperationProgressUpdater.UpdateProgress(pgoffset);
+                }
+
+                if (to_purge.Length > 0)
+                {
+                    m_result.PurgeResults = new PurgeFilesResults(m_result);
+
+                    foreach (var bs in to_purge)
+                    {
+                        Logging.Log.WriteInformationMessage(LOGTAG, "PurgingFiles", "Purging {0} file(s) from fileset {1}", bs.RemoveCount, bs.Timestamp.ToLocalTime());
+                        var opts = new Options(new Dictionary<string, string>(m_options.RawOptions));
+
+                        using (var pgdb = new Database.LocalPurgeDatabase(db))
+                        {
+                            // Recompute the version number after we deleted the versions before
+                            filesets = pgdb.FilesetTimes.ToList();
+                            var thisversion = filesets.FindIndex(y => y.Key == bs.FilesetID);
+                            if (thisversion < 0)
+                                throw new Exception(string.Format("Failed to find match for {0} ({1}) in {2}", bs.FilesetID, bs.Timestamp.ToLocalTime(), string.Join(", ", filesets.Select(x => x.ToString()))));
+
+                            opts.RawOptions["version"] = thisversion.ToString();
+                            opts.RawOptions.Remove("time");
+                            opts.RawOptions["no-auto-compact"] = "true";
+
+                            new PurgeFilesHandler(m_backendurl, opts, (PurgeFilesResults)m_result.PurgeResults).Run(pgdb, pgoffset, pgspan, (cmd, filesetid, tablename) =>
+                            {
+                                if (filesetid != bs.FilesetID)
+                                    throw new Exception(string.Format("Unexpected filesetid: {0}, expected {1}", filesetid, bs.FilesetID));
+                                db.InsertBrokenFileIDsIntoTable(filesetid, tablename, "FileID", cmd.Transaction);
+                            });
+                        }
+
+                        pgoffset += pgspan;
+                        m_result.OperationProgressUpdater.UpdateProgress(pgoffset);
+                    }
+                }
+
+                if (m_options.Dryrun)
+                    tr.Rollback();
+                else
+                    tr.Commit();
+
+                m_result.OperationProgressUpdater.UpdateProgress(0.95f);
+
+                if (missing != null && missing.Count > 0)
+                {
+                    using (var backend = new BackendManager(m_backendurl, m_options, m_result.BackendWriter, db))
+                    {
+                        foreach (var f in missing)
+                            if (m_options.Dryrun)
+                                Logging.Log.WriteDryrunMessage(LOGTAG, "WouldDeleteRemoteFile", "Would delete remote file: {0}, size: {1}", f.Name, Library.Utility.Utility.FormatSizeString(f.Size));
+                            else
+                                backend.Delete(f.Name, f.Size);
+                    }
+                }
+
+                if (!m_options.Dryrun && db.RepairInProgress)
+                {                    
+                    Logging.Log.WriteInformationMessage(LOGTAG, "ValidatingDatabase", "Database was previously marked as in-progress, checking if it is valid after purging files");
+                    db.VerifyConsistency(m_options.Blocksize, m_options.BlockhashSize, true, null);
+                    Logging.Log.WriteInformationMessage(LOGTAG, "UpdatingDatabase", "Purge completed, and consistency checks completed, marking database as complete");
+                    db.RepairInProgress = false;
+                }
+
+                m_result.OperationProgressUpdater.UpdateProgress(1.0f);
+
+            }
+        }
+    }
+}