--- conflicted
+++ resolved
@@ -1,403 +1,147 @@
-﻿//  Copyright (C) 2015, The Duplicati Team
-//  http://www.duplicati.com, info@duplicati.com
-//
-//  This library is free software; you can redistribute it and/or modify
-//  it under the terms of the GNU Lesser General Public License as
-//  published by the Free Software Foundation; either version 2.1 of the
-//  License, or (at your option) any later version.
-//
-//  This library is distributed in the hope that it will be useful, but
-//  WITHOUT ANY WARRANTY; without even the implied warranty of
-//  MERCHANTABILITY or FITNESS FOR A PARTICULAR PURPOSE. See the GNU
-//  Lesser General Public License for more details.
-//
-//  You should have received a copy of the GNU Lesser General Public
-//  License along with this library; if not, write to the Free Software
-//  Foundation, Inc., 59 Temple Place, Suite 330, Boston, MA 02111-1307 USA
-using System;
-using Duplicati.Library.Interface;
-using Duplicati.Library.Main.Volumes;
-using Duplicati.Library.Utility;
-using System.IO;
-
-namespace Duplicati.Library.Main.Operation.Common
-{
-    /// <summary>
-    /// This class encapsulates access to the backend and ensures at most one connection is active at a time
-    /// </summary>
-    internal class BackendHandler : SingleRunner
-    {
-        /// <summary>
-        /// The tag used for logging
-        /// </summary>
-        private static readonly string LOGTAG = Logging.Log.LogTagFromType<BackendHandler>();
-
-        public const string VOLUME_HASH = "SHA256";
-
-        /// <summary>
-        /// Data storage for an ongoing backend operation
-        /// </summary>
-        public class FileEntryItem
-        {
-            /// <summary>
-            /// The current operation this entry represents
-            /// </summary>
-            public readonly BackendActionType Operation;
-            /// <summary>
-            /// The name of the remote file
-            /// </summary>
-            public string RemoteFilename;
-            /// <summary>
-            /// The name of the local file
-            /// </summary>
-            public string LocalFilename { get { return LocalTempfile; } }
-            /// <summary>
-            /// A reference to a temporary file that is disposed upon
-            /// failure or completion of the item
-            /// </summary>
-            public TempFile LocalTempfile;
-            /// <summary>
-            /// True if the item has been encrypted
-            /// </summary>
-            public bool Encrypted;
-            /// <summary>
-            /// The expected hash value of the file
-            /// </summary>
-            public string Hash;
-            /// <summary>
-            /// The expected size of the file
-            /// </summary>
-            public long Size;
-            /// <summary>
-            /// A flag indicating if the file is a extra metadata file
-            /// that has no entry in the database
-            /// </summary>
-            public bool TrackedInDb = true;
-            /// <summary>
-            /// A flag indicating if the operation is a retry run
-            /// </summary>
-            public bool IsRetry;
-
-            public FileEntryItem(BackendActionType operation, string remotefilename)
-            {
-                Operation = operation;
-                RemoteFilename = remotefilename;
-                Size = -1;
-            }
-
-            public void SetLocalfilename(string name)
-            {
-                this.LocalTempfile = Library.Utility.TempFile.WrapExistingFile(name);
-                this.LocalTempfile.Protected = true;
-            }
-
-            public void Encrypt(Options options)
-            {
-                if (!this.Encrypted && !options.NoEncryption)
-                {
-                    var tempfile = new Library.Utility.TempFile();
-                    using (var enc = DynamicLoader.EncryptionLoader.GetModule(options.EncryptionModule, options.Passphrase, options.RawOptions))
-                        enc.Encrypt(this.LocalFilename, tempfile);
-
-                    this.DeleteLocalFile();
-
-                    this.LocalTempfile = tempfile;
-                    this.Hash = null;
-                    this.Size = 0;
-                    this.Encrypted = true;
-                }
-            }
-
-            public static string CalculateFileHash(string filename)
-            {
-                using (System.IO.FileStream fs = System.IO.File.OpenRead(filename))
-                using (var hasher = Duplicati.Library.Utility.HashAlgorithmHelper.Create(VOLUME_HASH))
-                    return Convert.ToBase64String(hasher.ComputeHash(fs));
-            }
-
-
-            public bool UpdateHashAndSize(Options options)
-            {
-                if (Hash == null || Size < 0)
-                {
-                    Hash = CalculateFileHash(this.LocalFilename);
-                    Size = new System.IO.FileInfo(this.LocalFilename).Length;
-                    return true;
-                }
-
-                return false;
-            }
-
-            public void DeleteLocalFile()
-            {
-                if (this.LocalTempfile != null)
-<<<<<<< HEAD
-                    try { this.LocalTempfile.Dispose(); }
-                catch (Exception ex) { Logging.Log.WriteWarningMessage(LOGTAG, "DeleteTemporaryFileError", ex, "Failed to dispose temporary file: {0}", this.LocalTempfile); }
-                finally { this.LocalTempfile = null; }
-            }
-        }
-
-
-        private readonly DatabaseCommon m_database;
-        private IBackend m_backend;
-        private readonly Options m_options;
-        private readonly string m_backendurl;
-        private bool m_uploadSuccess;
-        private readonly StatsCollector m_stats;
-        private readonly ITaskReader m_taskreader;
-
-        public BackendHandler(Options options, string backendUrl, DatabaseCommon database, StatsCollector stats, ITaskReader taskreader)
-            : base()
-        {
-            m_backendurl = backendUrl;
-            m_database = database;
-            m_options = options;
-            m_backendurl = backendUrl;
-            m_stats = stats;
-            m_taskreader = taskreader;
-            m_backend = DynamicLoader.BackendLoader.GetBackend(backendUrl, options.RawOptions);
-			
-            var shortname = m_backendurl;
-
-			// Try not to leak hostnames or other information in the error messages
-			try { shortname = new Library.Utility.Uri(shortname).Scheme; }
-			catch { }
-
-			if (m_backend == null)
-                throw new Duplicati.Library.Interface.UserInformationException(string.Format("Backend not supported: {0}", shortname), "BackendNotSupported");
-		}
-            
-        protected Task<T> RunRetryOnMain<T>(FileEntryItem fe, Func<Task<T>> method)
-        {
-            return RunOnMain<T>(() =>
-                DoWithRetry<T>(fe, method)
-            );
-        }
-
-        public Task PutUnencryptedAsync(string remotename, string localpath)
-        {
-            var fe = new FileEntryItem(BackendActionType.Put, remotename);
-            fe.SetLocalfilename(localpath);
-            fe.Encrypted = true; //Prevent encryption
-            fe.TrackedInDb = false; //Prevent Db updates
-
-            return RunRetryOnMain<bool>(fe, async () =>
-            {
-                await DoPut(fe);
-                m_uploadSuccess = true;
-                return true;
-            });
-
-        }
-            
-        public async Task UploadFileAsync(VolumeWriterBase item, Func<string, Task<IndexVolumeWriter>> createIndexFile = null)
-        {
-            var fe = new FileEntryItem(BackendActionType.Put, item.RemoteFilename);
-            fe.SetLocalfilename(item.LocalFilename);
-
-            var tcs = new TaskCompletionSource<bool>();
-
-            var backgroundhashAndEncrypt = Task.Run(async () =>
-            {
-                await fe.Encrypt(m_options).ConfigureAwait(false);
-                return fe.UpdateHashAndSize(m_options);
-            });
-
-            await RunOnMain(async () =>
-            {
-                try
-                {
-                    await DoWithRetry(fe, async () => {
-                        if (fe.IsRetry)
-                            await RenameFileAfterErrorAsync(fe);
-
-                        // Make sure the encryption and hashing has completed
-                        await backgroundhashAndEncrypt;
-
-                        return await DoPut(fe);
-                    });
-
-                    if (createIndexFile != null)
-                    {
-                        var ix = await createIndexFile(fe.RemoteFilename);
-                        var indexFile = new FileEntryItem(BackendActionType.Put, ix.RemoteFilename);
-                        indexFile.SetLocalfilename(ix.LocalFilename);
-
-                        await m_database.UpdateRemoteVolumeAsync(indexFile.RemoteFilename, RemoteVolumeState.Uploading, -1, null);
-
-                        await DoWithRetry(indexFile, async () => {
-                            if (indexFile.IsRetry)
-                                await RenameFileAfterErrorAsync(indexFile);
-
-                            var res = await DoPut(indexFile);
-
-                            // Register that the index file is tracking the block file
-                            await m_database.AddIndexBlockLinkAsync(
-                                ix.VolumeID,
-                                await m_database.GetRemoteVolumeIDAsync(fe.RemoteFilename)
-                            );
-
-
-                            return res;
-                        });
-                    }
-
-                    tcs.TrySetResult(true);
-                }
-                catch(Exception ex)
-                {
-                    if (ex is System.Threading.ThreadAbortException)
-                        tcs.TrySetCanceled();
-                    else
-                        tcs.TrySetException(ex);
-                }
-            });
-
-            await tcs.Task;
-        }
-
-        public Task DeleteFileAsync(string remotename, bool suppressCleanup = false)
-        {
-            var fe = new FileEntryItem(BackendActionType.Delete, remotename);
-            return RunRetryOnMain(fe, () =>
-                DoDelete(fe, suppressCleanup)
-            );
-        }
-
-        public Task CreateFolder(string remotename)
-        {
-            var fe = new FileEntryItem(BackendActionType.CreateFolder, remotename);
-            return RunRetryOnMain(fe, () =>
-                DoCreateFolder(fe)
-            );
-        }
-
-
-        public Task<IList<Library.Interface.IFileEntry>> ListFilesAsync()
-        {
-            var fe = new FileEntryItem(BackendActionType.List, null);
-            return RunRetryOnMain(fe, () => 
-                DoList(fe)
-            );
-        }
-
-        public Task<Library.Utility.TempFile> GetFileAsync(string remotename, long size, string remotehash)
-        {
-            var fe = new FileEntryItem(BackendActionType.Get, remotename, size, remotehash);
-            return RunRetryOnMain(fe, () => DoGet(fe) );
-        }
-
-        public Task<Tuple<Library.Utility.TempFile, long, string>> GetFileWithInfoAsync(string remotename)
-        {
-            var fe = new FileEntryItem(BackendActionType.Get, remotename);
-            return RunRetryOnMain(fe, async () => {
-                var res = await DoGet(fe);
-                return new Tuple<Library.Utility.TempFile, long, string>(
-                    res,
-                    fe.Size,
-                    fe.Hash
-                );
-            });
-        }
-
-        public Task<Library.Utility.TempFile> GetFileForTestingAsync(string remotename, long size, string remotehash)
-        {
-            var fe = new FileEntryItem(BackendActionType.Get, remotename);
-            fe.VerifyHashOnly = true;
-            return RunRetryOnMain(fe, () => DoGet(fe));
-        }
-
-        private async Task ResetBackendAsync(Exception ex)
-        {
-            try
-            {
-                if (m_backend != null)
-                    m_backend.Dispose();
-            }
-            catch (Exception dex) 
-            { 
-                Logging.Log.WriteWarningMessage(LOGTAG, "BackendDisposeError", dex, "Failed to dispose backend instance: {0}", ex.Message); 
-            }
-            m_backend = null;
-
-        }
-
-        private async Task<T> DoWithRetry<T>(FileEntryItem item, Func<Task<T>> method)
-        {
-            item.IsRetry = false;
-            Exception lastException = null;
-
-            if (!await m_taskreader.TransferProgressAsync)
-                throw new OperationCanceledException();
-
-            if (m_workerSource.IsCancellationRequested)
-                throw new OperationCanceledException();
-            
-            for(var i = 0; i < m_options.NumberOfRetries; i++)
-            {
-                if (m_options.RetryDelay.Ticks != 0 && i != 0)
-                    await Task.Delay(m_options.RetryDelay);
-
-                if (!await m_taskreader.TransferProgressAsync)
-                    throw new OperationCanceledException();
-
-                if (m_workerSource.IsCancellationRequested)
-                    throw new OperationCanceledException();
-
-                try
-                {
-                    if (m_backend == null)
-                        m_backend = DynamicLoader.BackendLoader.GetBackend(m_backendurl, m_options.RawOptions);
-                    if (m_backend == null)
-                        throw new Exception("Backend failed to re-load");
-                    
-                    var r = await method();
-                    return r;
-                }
-                catch (Exception ex)
-                {
-                    item.IsRetry = true;
-                    lastException = ex;
-                    Logging.Log.WriteRetryMessage(LOGTAG, $"Retry{item.Operation}", ex, "Operation {0} with file {1} attempt {2} of {3} failed with message: {4}", item.Operation, item.RemoteFilename, i + 1, m_options.NumberOfRetries, ex.Message);
-                    // If the thread is aborted, we exit here
-                    if (ex is System.Threading.ThreadAbortException || ex is OperationCanceledException)
-                        break;
-
-                    await m_stats.SendEventAsync(item.Operation, i < m_options.NumberOfRetries ? BackendEventType.Retrying : BackendEventType.Failed, item.RemoteFilename, item.Size);
-
-                    bool recovered = false;
-                    if (!m_uploadSuccess && ex is Duplicati.Library.Interface.FolderMissingException && m_options.AutocreateFolders)
-                    {
-                        try
-                        { 
-                            // If we successfully create the folder, we can re-use the connection
-                            m_backend.CreateFolder(); 
-                            recovered = true;
-                        }
-                        catch (Exception dex)
-                        { 
-                            Logging.Log.WriteWarningMessage(LOGTAG, "FolderCreateError", dex, "Failed to create folder: {0}", ex.Message);
-                        }
-                    }
-                        
-                    if (!recovered)
-                        await ResetBackendAsync(ex);
-                }
-                finally
-=======
->>>>>>> 82c14c5c
-                {
-                    try
-                    {
-                        this.LocalTempfile.Protected = false;
-                        this.LocalTempfile.Dispose();
-                    }
-                    catch (Exception ex) { Logging.Log.WriteWarningMessage(LOGTAG, "DeleteTemporaryFileError", ex, "Failed to dispose temporary file: {0}", this.LocalTempfile); }
-                    finally { this.LocalTempfile = null; }
-                }
-            }
-        }
-    }
-}
-
+﻿//  Copyright (C) 2015, The Duplicati Team
+//  http://www.duplicati.com, info@duplicati.com
+//
+//  This library is free software; you can redistribute it and/or modify
+//  it under the terms of the GNU Lesser General Public License as
+//  published by the Free Software Foundation; either version 2.1 of the
+//  License, or (at your option) any later version.
+//
+//  This library is distributed in the hope that it will be useful, but
+//  WITHOUT ANY WARRANTY; without even the implied warranty of
+//  MERCHANTABILITY or FITNESS FOR A PARTICULAR PURPOSE. See the GNU
+//  Lesser General Public License for more details.
+//
+//  You should have received a copy of the GNU Lesser General Public
+//  License along with this library; if not, write to the Free Software
+//  Foundation, Inc., 59 Temple Place, Suite 330, Boston, MA 02111-1307 USA
+using System;
+using Duplicati.Library.Interface;
+using Duplicati.Library.Main.Volumes;
+using Duplicati.Library.Utility;
+using System.IO;
+
+namespace Duplicati.Library.Main.Operation.Common
+{
+    /// <summary>
+    /// This class encapsulates access to the backend and ensures at most one connection is active at a time
+    /// </summary>
+    internal class BackendHandler : SingleRunner
+    {
+        /// <summary>
+        /// The tag used for logging
+        /// </summary>
+        private static readonly string LOGTAG = Logging.Log.LogTagFromType<BackendHandler>();
+
+        public const string VOLUME_HASH = "SHA256";
+
+        /// <summary>
+        /// Data storage for an ongoing backend operation
+        /// </summary>
+        public class FileEntryItem
+        {
+            /// <summary>
+            /// The current operation this entry represents
+            /// </summary>
+            public readonly BackendActionType Operation;
+            /// <summary>
+            /// The name of the remote file
+            /// </summary>
+            public string RemoteFilename;
+            /// <summary>
+            /// The name of the local file
+            /// </summary>
+            public string LocalFilename { get { return LocalTempfile; } }
+            /// <summary>
+            /// A reference to a temporary file that is disposed upon
+            /// failure or completion of the item
+            /// </summary>
+            public TempFile LocalTempfile;
+            /// <summary>
+            /// True if the item has been encrypted
+            /// </summary>
+            public bool Encrypted;
+            /// <summary>
+            /// The expected hash value of the file
+            /// </summary>
+            public string Hash;
+            /// <summary>
+            /// The expected size of the file
+            /// </summary>
+            public long Size;
+            /// <summary>
+            /// A flag indicating if the file is a extra metadata file
+            /// that has no entry in the database
+            /// </summary>
+            public bool TrackedInDb = true;
+            /// <summary>
+            /// A flag indicating if the operation is a retry run
+            /// </summary>
+            public bool IsRetry;
+
+            public FileEntryItem(BackendActionType operation, string remotefilename)
+            {
+                Operation = operation;
+                RemoteFilename = remotefilename;
+                Size = -1;
+            }
+
+            public void SetLocalfilename(string name)
+            {
+                this.LocalTempfile = Library.Utility.TempFile.WrapExistingFile(name);
+                this.LocalTempfile.Protected = true;
+            }
+
+            public void Encrypt(Options options)
+            {
+                if (!this.Encrypted && !options.NoEncryption)
+                {
+                    var tempfile = new Library.Utility.TempFile();
+                    using (var enc = DynamicLoader.EncryptionLoader.GetModule(options.EncryptionModule, options.Passphrase, options.RawOptions))
+                        enc.Encrypt(this.LocalFilename, tempfile);
+
+                    this.DeleteLocalFile();
+
+                    this.LocalTempfile = tempfile;
+                    this.Hash = null;
+                    this.Size = 0;
+                    this.Encrypted = true;
+                }
+            }
+
+            public static string CalculateFileHash(string filename)
+            {
+                using (System.IO.FileStream fs = System.IO.File.OpenRead(filename))
+                using (var hasher = Duplicati.Library.Utility.HashAlgorithmHelper.Create(VOLUME_HASH))
+                    return Convert.ToBase64String(hasher.ComputeHash(fs));
+            }
+
+
+            public bool UpdateHashAndSize(Options options)
+            {
+                if (Hash == null || Size < 0)
+                {
+                    Hash = CalculateFileHash(this.LocalFilename);
+                    Size = new System.IO.FileInfo(this.LocalFilename).Length;
+                    return true;
+                }
+
+                return false;
+            }
+
+            public void DeleteLocalFile()
+            {
+                if (this.LocalTempfile != null)
+                {
+                    try
+                    {
+                        this.LocalTempfile.Protected = false;
+                        this.LocalTempfile.Dispose();
+                    }
+                    catch (Exception ex) { Logging.Log.WriteWarningMessage(LOGTAG, "DeleteTemporaryFileError", ex, "Failed to dispose temporary file: {0}", this.LocalTempfile); }
+                    finally { this.LocalTempfile = null; }
+                }
+            }
+        }
+    }
+}
+