﻿//  Copyright (C) 2015, The Duplicati Team
//  http://www.duplicati.com, info@duplicati.com
//
//  This library is free software; you can redistribute it and/or modify
//  it under the terms of the GNU Lesser General Public License as
//  published by the Free Software Foundation; either version 2.1 of the
//  License, or (at your option) any later version.
//
//  This library is distributed in the hope that it will be useful, but
//  WITHOUT ANY WARRANTY; without even the implied warranty of
//  MERCHANTABILITY or FITNESS FOR A PARTICULAR PURPOSE. See the GNU
//  Lesser General Public License for more details.
//
//  You should have received a copy of the GNU Lesser General Public
//  License along with this library; if not, write to the Free Software
//  Foundation, Inc., 59 Temple Place, Suite 330, Boston, MA 02111-1307 USA
using System;
using System.Threading.Tasks;
using System.Collections.Generic;
using Duplicati.Library.Interface;
using Duplicati.Library.Main.Volumes;
using Duplicati.Library.Utility;
using CoCoL;
using Duplicati.Library.Localization.Short;
using Newtonsoft.Json;
using System.Linq;
using System.Text;
using System.IO;

namespace Duplicati.Library.Main.Operation.Common
{
    /// <summary>
    /// This class encapsulates access to the backend and ensures at most one connection is active at a time
    /// </summary>
    internal class BackendHandler : SingleRunner
    {
        /// <summary>
        /// The tag used for logging
        /// </summary>
        private static readonly string LOGTAG = Logging.Log.LogTagFromType<BackendHandler>();

        public const string VOLUME_HASH = "SHA256";

        /// <summary>
        /// Data storage for an ongoing backend operation
        /// </summary>
        protected class FileEntryItem
        {
            /// <summary>
            /// The current operation this entry represents
            /// </summary>
            public BackendActionType Operation;
            /// <summary>
            /// The name of the remote file
            /// </summary>
            public string RemoteFilename;
            /// <summary>
            /// The name of the local file
            /// </summary>
            public string LocalFilename { get { return LocalTempfile; } }
            /// <summary>
            /// A reference to a temporary file that is disposed upon
            /// failure or completion of the item
            /// </summary>
            public TempFile LocalTempfile;
            /// <summary>
            /// True if the item has been encrypted
            /// </summary>
            public bool Encrypted;
            /// <summary>
            /// The expected hash value of the file
            /// </summary>
            public string Hash;
            /// <summary>
            /// The expected size of the file
            /// </summary>
            public long Size;
            /// <summary>
            /// A flag indicating if the file is a extra metadata file
            /// that has no entry in the database
            /// </summary>
            public bool TrackedInDb = true;
            /// <summary>
            /// A flag that indicates that the download is only checked for the hash and the file is not decrypted or returned
            /// </summary>            
            public bool VerifyHashOnly;
            /// <summary>
            /// A flag indicating if the operation is a retry run
            /// </summary>
            public bool IsRetry;

            public FileEntryItem(BackendActionType operation, string remotefilename)
            {
                Operation = operation;
                RemoteFilename = remotefilename;
                Size = -1;
            }

            public FileEntryItem(BackendActionType operation, string remotefilename, long size, string hash)
                : this(operation, remotefilename)
            {
                Size = size;
                Hash = hash;
            }

            public void SetLocalfilename(string name)
            {
                this.LocalTempfile = Library.Utility.TempFile.WrapExistingFile(name);
                this.LocalTempfile.Protected = true;
            }
                
            public async Task Encrypt(Options options)
            {
                if (!this.Encrypted && !options.NoEncryption)
                {
                    var tempfile = new Library.Utility.TempFile();
                    using(var enc = DynamicLoader.EncryptionLoader.GetModule(options.EncryptionModule, options.Passphrase, options.RawOptions))
                        enc.Encrypt(this.LocalFilename, tempfile);

<<<<<<< HEAD
                    await this.DeleteLocalFile().ConfigureAwait(false);
=======
                    this.DeleteLocalFile();
>>>>>>> be6093b7

                    this.LocalTempfile = tempfile;
                    this.Hash = null;
                    this.Size = 0;
                    this.Encrypted = true;
                }
            }

            public static string CalculateFileHash(string filename)
            {
                using (System.IO.FileStream fs = System.IO.File.OpenRead(filename))
                using (var hasher = Duplicati.Library.Utility.HashAlgorithmHelper.Create(VOLUME_HASH))
                    return Convert.ToBase64String(hasher.ComputeHash(fs));
            }


            public bool UpdateHashAndSize(Options options)
            {
                if (Hash == null || Size < 0)
                {
                    Hash = CalculateFileHash(this.LocalFilename);
                    Size = new System.IO.FileInfo(this.LocalFilename).Length;
                    return true;
                }

                return false;
            }

            public void DeleteLocalFile()
            {
                if (this.LocalTempfile != null)
                {
                    try 
                    {
                        this.LocalTempfile.Protected = false;
                        this.LocalTempfile.Dispose(); 
                    }
                    catch (Exception ex) { Logging.Log.WriteWarningMessage(LOGTAG, "DeleteTemporaryFileError", ex, "Failed to dispose temporary file: {0}", this.LocalTempfile); }
                    finally { this.LocalTempfile = null; }
                }
            }
        }


        private readonly DatabaseCommon m_database;
        private IBackend m_backend;
        private readonly Options m_options;
        private readonly string m_backendurl;
        private bool m_uploadSuccess;
        private readonly StatsCollector m_stats;
        private readonly ITaskReader m_taskreader;

        public BackendHandler(Options options, string backendUrl, DatabaseCommon database, StatsCollector stats, ITaskReader taskreader)
            : base()
        {
            m_backendurl = backendUrl;
            m_database = database;
            m_options = options;
            m_backendurl = backendUrl;
            m_stats = stats;
            m_taskreader = taskreader;
            m_backend = DynamicLoader.BackendLoader.GetBackend(backendUrl, options.RawOptions);
			
            var shortname = m_backendurl;

			// Try not to leak hostnames or other information in the error messages
			try { shortname = new Library.Utility.Uri(shortname).Scheme; }
			catch { }

			if (m_backend == null)
                throw new Duplicati.Library.Interface.UserInformationException(string.Format("Backend not supported: {0}", shortname), "BackendNotSupported");
		}
            
        protected Task<T> RunRetryOnMain<T>(FileEntryItem fe, Func<Task<T>> method)
        {
            return RunOnMain<T>(() =>
                DoWithRetry<T>(fe, method)
            );
        }

        public Task PutUnencryptedAsync(string remotename, string localpath)
        {
            var fe = new FileEntryItem(BackendActionType.Put, remotename);
            fe.SetLocalfilename(localpath);
            fe.Encrypted = true; //Prevent encryption
            fe.TrackedInDb = false; //Prevent Db updates

            return RunRetryOnMain<bool>(fe, async () =>
            {
                await DoPut(fe).ConfigureAwait(false);
                m_uploadSuccess = true;
                return true;
            });

        }
            
        public async Task UploadFileAsync(VolumeWriterBase item, Func<string, Task<IndexVolumeWriter>> createIndexFile = null)
        {
            var fe = new FileEntryItem(BackendActionType.Put, item.RemoteFilename);
            fe.SetLocalfilename(item.LocalFilename);

            var tcs = new TaskCompletionSource<bool>();

            var backgroundhashAndEncrypt = Task.Run(async () =>
            {
                await fe.Encrypt(m_options).ConfigureAwait(false);
                return fe.UpdateHashAndSize(m_options);
            });

            await RunOnMain(async () =>
            {
                try
                {
                    await DoWithRetry(fe, async () => {
                        if (fe.IsRetry)
                            await RenameFileAfterErrorAsync(fe).ConfigureAwait(false);

                        // Make sure the encryption and hashing has completed
                        await backgroundhashAndEncrypt.ConfigureAwait(false);

                        return await DoPut(fe).ConfigureAwait(false);
                    }).ConfigureAwait(false);

                    if (createIndexFile != null)
                    {
                        var ix = await createIndexFile(fe.RemoteFilename).ConfigureAwait(false);
                        var indexFile = new FileEntryItem(BackendActionType.Put, ix.RemoteFilename);
                        indexFile.SetLocalfilename(ix.LocalFilename);

                        await m_database.UpdateRemoteVolumeAsync(indexFile.RemoteFilename, RemoteVolumeState.Uploading, -1, null);

                        await DoWithRetry(indexFile, async () => {
                            if (indexFile.IsRetry)
                                await RenameFileAfterErrorAsync(indexFile).ConfigureAwait(false);

                            var res = await DoPut(indexFile).ConfigureAwait(false);

                            // Register that the index file is tracking the block file
                            await m_database.AddIndexBlockLinkAsync(
                                ix.VolumeID,
                                await m_database.GetRemoteVolumeIDAsync(fe.RemoteFilename)
                            ).ConfigureAwait(false);


                            return res;
                        });
                    }

                    tcs.TrySetResult(true);
                }
                catch(Exception ex)
                {
                    if (ex is System.Threading.ThreadAbortException)
                        tcs.TrySetCanceled();
                    else
                        tcs.TrySetException(ex);
                }
            });

            await tcs.Task.ConfigureAwait(false);
        }

        public Task DeleteFileAsync(string remotename, bool suppressCleanup = false)
        {
            var fe = new FileEntryItem(BackendActionType.Delete, remotename);
            return RunRetryOnMain(fe, () =>
                DoDelete(fe, suppressCleanup)
            );
        }

        public Task CreateFolder(string remotename)
        {
            var fe = new FileEntryItem(BackendActionType.CreateFolder, remotename);
            return RunRetryOnMain(fe, () =>
                DoCreateFolder(fe)
            );
        }


        public Task<IList<Library.Interface.IFileEntry>> ListFilesAsync()
        {
            var fe = new FileEntryItem(BackendActionType.List, null);
            return RunRetryOnMain(fe, () => 
                DoList(fe)
            );
        }

        public Task<Library.Utility.TempFile> GetFileAsync(string remotename, long size, string remotehash)
        {
            var fe = new FileEntryItem(BackendActionType.Get, remotename, size, remotehash);
            return RunRetryOnMain(fe, () => DoGet(fe) );
        }

        public Task<Tuple<Library.Utility.TempFile, long, string>> GetFileWithInfoAsync(string remotename)
        {
            var fe = new FileEntryItem(BackendActionType.Get, remotename);
            return RunRetryOnMain(fe, async () => {
                var res = await DoGet(fe).ConfigureAwait(false);
                return new Tuple<Library.Utility.TempFile, long, string>(
                    res,
                    fe.Size,
                    fe.Hash
                );
            });
        }

        public Task<Library.Utility.TempFile> GetFileForTestingAsync(string remotename, long size, string remotehash)
        {
            var fe = new FileEntryItem(BackendActionType.Get, remotename);
            fe.VerifyHashOnly = true;
            return RunRetryOnMain(fe, () => DoGet(fe));
        }

        private async Task ResetBackendAsync(Exception ex)
        {
            try
            {
                if (m_backend != null)
                    m_backend.Dispose();
            }
            catch (Exception dex) 
            { 
                Logging.Log.WriteWarningMessage(LOGTAG, "BackendDisposeError", dex, "Failed to dispose backend instance: {0}", ex.Message); 
            }
            m_backend = null;

        }

        private async Task<T> DoWithRetry<T>(FileEntryItem item, Func<Task<T>> method)
        {
            item.IsRetry = false;
            Exception lastException = null;

            if (!await m_taskreader.TransferProgressAsync)
                throw new OperationCanceledException();

            if (m_workerSource.IsCancellationRequested)
                throw new OperationCanceledException();
            
            for(var i = 0; i < m_options.NumberOfRetries; i++)
            {
                if (m_options.RetryDelay.Ticks != 0 && i != 0)
                    await Task.Delay(m_options.RetryDelay).ConfigureAwait(false);

                if (!await m_taskreader.TransferProgressAsync)
                    throw new OperationCanceledException();

                if (m_workerSource.IsCancellationRequested)
                    throw new OperationCanceledException();

                try
                {
                    if (m_backend == null)
                        m_backend = DynamicLoader.BackendLoader.GetBackend(m_backendurl, m_options.RawOptions);
                    if (m_backend == null)
                        throw new Exception("Backend failed to re-load");

                    var r = await method().ConfigureAwait(false);
                    return r;
                }
                catch (Exception ex)
                {
                    item.IsRetry = true;
                    lastException = ex;
                    Logging.Log.WriteRetryMessage(LOGTAG, $"Retry{item.Operation}", ex, "Operation {0} with file {1} attempt {2} of {3} failed with message: {4}", item.Operation, item.RemoteFilename, i + 1, m_options.NumberOfRetries, ex.Message);
                    // If the thread is aborted, we exit here
                    if (ex is System.Threading.ThreadAbortException || ex is OperationCanceledException)
                        break;

                    await m_stats.SendEventAsync(item.Operation, i < m_options.NumberOfRetries ? BackendEventType.Retrying : BackendEventType.Failed, item.RemoteFilename, item.Size);

                    bool recovered = false;
                    if (!m_uploadSuccess && ex is Duplicati.Library.Interface.FolderMissingException && m_options.AutocreateFolders)
                    {
                        try
                        { 
                            // If we successfully create the folder, we can re-use the connection
                            m_backend.CreateFolder(); 
                            recovered = true;
                        }
                        catch (Exception dex)
                        { 
                            Logging.Log.WriteWarningMessage(LOGTAG, "FolderCreateError", dex, "Failed to create folder: {0}", ex.Message);
                        }
                    }

                    if (!recovered)
                        await ResetBackendAsync(ex).ConfigureAwait(false);
                }
                finally
                {
                    if (m_options.NoConnectionReuse)
                        await ResetBackendAsync(null).ConfigureAwait(false);
                }
            }

            throw lastException;
        }

        private async Task RenameFileAfterErrorAsync(FileEntryItem item)
        {
            var p = VolumeBase.ParseFilename(item.RemoteFilename);
            var guid = VolumeWriterBase.GenerateGuid(m_options);
            var time = p.Time.Ticks == 0 ? p.Time : p.Time.AddSeconds(1);
            var newname = VolumeBase.GenerateFilename(p.FileType, p.Prefix, guid, time, p.CompressionModule, p.EncryptionModule);
            var oldname = item.RemoteFilename;

            await m_stats.SendEventAsync(item.Operation, BackendEventType.Rename, oldname, item.Size);
            await m_stats.SendEventAsync(item.Operation, BackendEventType.Rename, newname, item.Size);
            Logging.Log.WriteInformationMessage(LOGTAG, "RenameRemoteTargetFile", "Renaming \"{0}\" to \"{1}\"", oldname, newname);
            await m_database.RenameRemoteFileAsync(oldname, newname);
            item.RemoteFilename = newname;
        }

        private async Task<bool> DoPut(FileEntryItem item, bool updatedHash = false)
        {
            // If this is not already encrypted, do it now
            await item.Encrypt(m_options).ConfigureAwait(false);

            updatedHash |= item.UpdateHashAndSize(m_options);

            if (updatedHash && item.TrackedInDb)
                await m_database.UpdateRemoteVolumeAsync(item.RemoteFilename, RemoteVolumeState.Uploading, item.Size, item.Hash);

            if (m_options.Dryrun)
            {
                Logging.Log.WriteDryrunMessage(LOGTAG, "WouldUploadVolume", "Would upload volume: {0}, size: {1}", item.RemoteFilename, Library.Utility.Utility.FormatSizeString(new FileInfo(item.LocalFilename).Length));
<<<<<<< HEAD
                await item.DeleteLocalFile().ConfigureAwait(false);
=======
                item.DeleteLocalFile();
>>>>>>> be6093b7
                return true;
            }
            
            await m_database.LogRemoteOperationAsync("put", item.RemoteFilename, JsonConvert.SerializeObject(new { Size = item.Size, Hash = item.Hash }));
            await m_stats.SendEventAsync(BackendActionType.Put, BackendEventType.Started, item.RemoteFilename, item.Size);

            var begin = DateTime.Now;

            if (m_backend is Library.Interface.IStreamingBackend && !m_options.DisableStreamingTransfers)
            {
                using (var fs = System.IO.File.OpenRead(item.LocalFilename))
                using (var ts = new ThrottledStream(fs, m_options.MaxUploadPrSecond, m_options.MaxDownloadPrSecond))
                using (var pgs = new Library.Utility.ProgressReportingStream(ts, item.Size, pg => HandleProgress(ts, pg)))
                    ((Library.Interface.IStreamingBackend)m_backend).Put(item.RemoteFilename, pgs);
            }
            else
                m_backend.Put(item.RemoteFilename, item.LocalFilename);

            var duration = DateTime.Now - begin;
            Logging.Log.WriteProfilingMessage(LOGTAG, "UploadSpeed", "Uploaded {0} in {1}, {2}/s", Library.Utility.Utility.FormatSizeString(item.Size), duration, Library.Utility.Utility.FormatSizeString((long)(item.Size / duration.TotalSeconds)));

            if (item.TrackedInDb)
                await m_database.UpdateRemoteVolumeAsync(item.RemoteFilename, RemoteVolumeState.Uploaded, item.Size, item.Hash);

            await m_stats.SendEventAsync(BackendActionType.Put, BackendEventType.Completed, item.RemoteFilename, item.Size);

            if (m_options.ListVerifyUploads)
            {
                var f = m_backend.List().Where(n => n.Name.Equals(item.RemoteFilename, StringComparison.OrdinalIgnoreCase)).FirstOrDefault();
                if (f == null)
                    throw new Exception(string.Format("List verify failed, file was not found after upload: {0}", item.RemoteFilename));
                else if (f.Size != item.Size && f.Size >= 0)
                    throw new Exception(string.Format("List verify failed for file: {0}, size was {1} but expected to be {2}", f.Name, f.Size, item.Size));
            }
                
            item.DeleteLocalFile();
            await m_database.CommitTransactionAsync("CommitAfterUpload");

            return true;
        }

        private async Task<IList<Library.Interface.IFileEntry>> DoList(FileEntryItem item)
        {
            await m_stats.SendEventAsync(BackendActionType.List, BackendEventType.Started, null, -1);

            var r = m_backend.List().ToList();

            var sb = new StringBuilder();
            sb.AppendLine("[");
            long count = 0;
            foreach (var e in r)
            {
                if (count != 0)
                    sb.AppendLine(",");
                count++;
                sb.Append(JsonConvert.SerializeObject(e));
            }

            sb.AppendLine();
            sb.Append("]");
            await m_database.LogRemoteOperationAsync("list", "", sb.ToString());

            await m_stats.SendEventAsync(BackendActionType.List, BackendEventType.Completed, null, r.Count);

            return r;
        }

        private async Task<bool> DoDelete(FileEntryItem item, bool suppressCleanup)
        {
            if (m_options.Dryrun)
            {
                Logging.Log.WriteDryrunMessage(LOGTAG, "WouldDeleteRemoteFile", "Would delete remote file: {0}, size: {1}", item.RemoteFilename, Library.Utility.Utility.FormatSizeString(item.Size));
                return true;
            }

            await m_stats.SendEventAsync(BackendActionType.Delete, BackendEventType.Started, item.RemoteFilename, item.Size);

            string result = null;
            try
            {
                m_backend.Delete(item.RemoteFilename);
            }
            catch (Exception ex)
            {
                var isFileMissingException = ex is Library.Interface.FileMissingException || ex is System.IO.FileNotFoundException;
                var wr = ex as System.Net.WebException == null ? null : (ex as System.Net.WebException).Response as System.Net.HttpWebResponse;

                if (isFileMissingException || (wr != null && wr.StatusCode == System.Net.HttpStatusCode.NotFound))
                {
                    Logging.Log.WriteWarningMessage(LOGTAG, "DeleteRemoteFileFailed", ex, LC.L("Delete operation failed for {0} with FileNotFound, listing contents", item.RemoteFilename));
                    bool success = false;

                    try
                    {
                        success = !m_backend.List().Select(x => x.Name).Contains(item.RemoteFilename);
                    }
                    catch
                    {
                    }

                    if (success)
                    {
                        Logging.Log.WriteInformationMessage(LOGTAG, "DeleteRemoteFileSuccess", LC.L("Listing indicates file {0} is deleted correctly", item.RemoteFilename));
                        return true;
                    }

                }

                result = ex.ToString();
                throw;
            }
            finally
            {
                await m_database.LogRemoteOperationAsync("delete", item.RemoteFilename, result);
            }

            await m_database.UpdateRemoteVolumeAsync(item.RemoteFilename, RemoteVolumeState.Deleted, -1, null, suppressCleanup, TimeSpan.FromHours(2));
            await m_stats.SendEventAsync(BackendActionType.Delete, BackendEventType.Completed, item.RemoteFilename, item.Size);

            return true;
        }

        private async Task<bool> DoCreateFolder(FileEntryItem item)
        {
            await m_stats.SendEventAsync(BackendActionType.CreateFolder, BackendEventType.Started, null, -1);

            string result = null;
            try
            {
                m_backend.CreateFolder();
            } 
            catch (Exception ex)
            {
                result = ex.ToString();
                throw;
            }
            finally
            {
                await m_database.LogRemoteOperationAsync("createfolder", item.RemoteFilename, result);
            }

            await m_stats.SendEventAsync(BackendActionType.CreateFolder, BackendEventType.Completed, null, -1);
            return true;
        }

        private async Task<Library.Utility.TempFile> DoGet(FileEntryItem item)
        {
            Library.Utility.TempFile tmpfile = null;
            await m_stats.SendEventAsync(BackendActionType.Get, BackendEventType.Started, item.RemoteFilename, item.Size);

            try
            {
                var begin = DateTime.Now;

                tmpfile = new Library.Utility.TempFile();
                if (m_backend is Library.Interface.IStreamingBackend && !m_options.DisableStreamingTransfers)
                {
                    using (var fs = System.IO.File.OpenWrite(tmpfile))
                    using (var ts = new ThrottledStream(fs, m_options.MaxUploadPrSecond, m_options.MaxDownloadPrSecond))
                    using (var pgs = new Library.Utility.ProgressReportingStream(ts, item.Size, pg => HandleProgress(ts, pg)))
                        ((Library.Interface.IStreamingBackend)m_backend).Get(item.RemoteFilename, pgs);
                }
                else
                    m_backend.Get(item.RemoteFilename, tmpfile);

                var duration = DateTime.Now - begin;
                var filehash = FileEntryItem.CalculateFileHash(tmpfile);

                Logging.Log.WriteProfilingMessage(LOGTAG, "DownloadSpeed", "Downloaded {0} in {1}, {2}/s", Library.Utility.Utility.FormatSizeString(item.Size), duration, Library.Utility.Utility.FormatSizeString((long)(item.Size / duration.TotalSeconds)));

                await m_database.LogRemoteOperationAsync("get", item.RemoteFilename, JsonConvert.SerializeObject(new { Size = new System.IO.FileInfo(tmpfile).Length, Hash = filehash }));
                await m_stats.SendEventAsync(BackendActionType.Get, BackendEventType.Completed, item.RemoteFilename, new System.IO.FileInfo(tmpfile).Length);

                if (!m_options.SkipFileHashChecks)
                {
                    var nl = new System.IO.FileInfo(tmpfile).Length;
                    if (item.Size >= 0)
                    {
                        if (nl != item.Size)
                            throw new Exception(Strings.Controller.DownloadedFileSizeError(item.RemoteFilename, nl, item.Size));
                    }
                    else
                        item.Size = nl;

                    if (!string.IsNullOrEmpty(item.Hash))
                    {
                        if (filehash != item.Hash)
                            throw new Duplicati.Library.Main.BackendManager.HashMismatchException(Strings.Controller.HashMismatchError(tmpfile, item.Hash, filehash));
                    }
                    else
                        item.Hash = filehash;
                }

                // Fast exit
                if (item.VerifyHashOnly)
                    return null;
                
                // Decrypt before returning
                if (!m_options.NoEncryption)
                {
                    try
                    {
                        using(var tmpfile2 = tmpfile)
                        { 
                            tmpfile = new Library.Utility.TempFile();

                            // Auto-guess the encryption module
                            var ext = (System.IO.Path.GetExtension(item.RemoteFilename) ?? "").TrimStart('.');
                            if (!string.Equals(m_options.EncryptionModule, ext, StringComparison.OrdinalIgnoreCase))
                            {
                                // Check if the file is encrypted with something else
                                if (DynamicLoader.EncryptionLoader.Keys.Contains(ext, StringComparer.OrdinalIgnoreCase))
                                {
                                    using(var encmodule = DynamicLoader.EncryptionLoader.GetModule(ext, m_options.Passphrase, m_options.RawOptions))
                                        if (encmodule != null)
                                        {
                                        Logging.Log.WriteVerboseMessage(LOGTAG, "AutomaticDecryptionDetection", "Filename extension \"{0}\" does not match encryption module \"{1}\", using matching encryption module", ext, m_options.EncryptionModule);
                                        encmodule.Decrypt(tmpfile2, tmpfile);
                                        }
                                }
                                // Check if the file is not encrypted
                                else if (DynamicLoader.CompressionLoader.Keys.Contains(ext, StringComparer.OrdinalIgnoreCase))
                                {
                                    Logging.Log.WriteVerboseMessage(LOGTAG, "AutomaticDecryptionDetection", "Filename extension \"{0}\" does not match encryption module \"{1}\", guessing that it is not encrypted", ext, m_options.EncryptionModule);
                                }
                                // Fallback, lets see what happens...
                                else
                                {
                                    Logging.Log.WriteVerboseMessage(LOGTAG, "AutomaticDecryptionDetection", "Filename extension \"{0}\" does not match encryption module \"{1}\", attempting to use specified encryption module as no others match", ext, m_options.EncryptionModule);
                                    using(var encmodule = DynamicLoader.EncryptionLoader.GetModule(m_options.EncryptionModule, m_options.Passphrase, m_options.RawOptions))
                                        encmodule.Decrypt(tmpfile2, tmpfile);
                                }
                            }
                            else
                            {
                                using(var encmodule = DynamicLoader.EncryptionLoader.GetModule(m_options.EncryptionModule, m_options.Passphrase, m_options.RawOptions))
                                    encmodule.Decrypt(tmpfile2, tmpfile);
                            }
                        }
                    }
                    catch (Exception ex)
                    {
                        //If we fail here, make sure that we throw a crypto exception
                        if (ex is System.Security.Cryptography.CryptographicException)
                            throw;
                        else
                            throw new System.Security.Cryptography.CryptographicException(ex.Message, ex);
                    }
                }

                var res = tmpfile;
                tmpfile = null;
                return res;
            }
            finally
            {
                try 
                { 
                    if (tmpfile != null) 
                        tmpfile.Dispose();
                }
                catch
                {
                }
            }
        }

		private string m_lastThrottleUploadValue = null;
		private string m_lastThrottleDownloadValue = null;

		private void HandleProgress(ThrottledStream ts, long pg)
		{
            if (!m_taskreader.TransferProgressAsync.WaitForTask().Result)
                throw new OperationCanceledException();

			// Update the throttle speeds if they have changed
			string tmp;
			m_options.RawOptions.TryGetValue("throttle-upload", out tmp);
			if (tmp != m_lastThrottleUploadValue)
			{
				ts.WriteSpeed = m_options.MaxUploadPrSecond;
				m_lastThrottleUploadValue = tmp;
			}

			m_options.RawOptions.TryGetValue("throttle-download", out tmp);
			if (tmp != m_lastThrottleDownloadValue)
			{
				ts.ReadSpeed = m_options.MaxDownloadPrSecond;
				m_lastThrottleDownloadValue = tmp;
			}

			m_stats.UpdateBackendProgress(pg);
        }

        protected override void Dispose(bool disposing)
        {
            base.Dispose(disposing);

            if (m_backend != null)
                try { m_backend.Dispose(); }
                catch {}
                finally { m_backend = null; }
        }
    }
}

<|MERGE_RESOLUTION|>--- conflicted
+++ resolved
@@ -1,762 +1,754 @@
-﻿//  Copyright (C) 2015, The Duplicati Team
-//  http://www.duplicati.com, info@duplicati.com
-//
-//  This library is free software; you can redistribute it and/or modify
-//  it under the terms of the GNU Lesser General Public License as
-//  published by the Free Software Foundation; either version 2.1 of the
-//  License, or (at your option) any later version.
-//
-//  This library is distributed in the hope that it will be useful, but
-//  WITHOUT ANY WARRANTY; without even the implied warranty of
-//  MERCHANTABILITY or FITNESS FOR A PARTICULAR PURPOSE. See the GNU
-//  Lesser General Public License for more details.
-//
-//  You should have received a copy of the GNU Lesser General Public
-//  License along with this library; if not, write to the Free Software
-//  Foundation, Inc., 59 Temple Place, Suite 330, Boston, MA 02111-1307 USA
-using System;
-using System.Threading.Tasks;
-using System.Collections.Generic;
-using Duplicati.Library.Interface;
-using Duplicati.Library.Main.Volumes;
-using Duplicati.Library.Utility;
-using CoCoL;
-using Duplicati.Library.Localization.Short;
-using Newtonsoft.Json;
-using System.Linq;
-using System.Text;
-using System.IO;
-
-namespace Duplicati.Library.Main.Operation.Common
-{
-    /// <summary>
-    /// This class encapsulates access to the backend and ensures at most one connection is active at a time
-    /// </summary>
-    internal class BackendHandler : SingleRunner
-    {
-        /// <summary>
-        /// The tag used for logging
-        /// </summary>
-        private static readonly string LOGTAG = Logging.Log.LogTagFromType<BackendHandler>();
-
-        public const string VOLUME_HASH = "SHA256";
-
-        /// <summary>
-        /// Data storage for an ongoing backend operation
-        /// </summary>
-        protected class FileEntryItem
-        {
-            /// <summary>
-            /// The current operation this entry represents
-            /// </summary>
-            public BackendActionType Operation;
-            /// <summary>
-            /// The name of the remote file
-            /// </summary>
-            public string RemoteFilename;
-            /// <summary>
-            /// The name of the local file
-            /// </summary>
-            public string LocalFilename { get { return LocalTempfile; } }
-            /// <summary>
-            /// A reference to a temporary file that is disposed upon
-            /// failure or completion of the item
-            /// </summary>
-            public TempFile LocalTempfile;
-            /// <summary>
-            /// True if the item has been encrypted
-            /// </summary>
-            public bool Encrypted;
-            /// <summary>
-            /// The expected hash value of the file
-            /// </summary>
-            public string Hash;
-            /// <summary>
-            /// The expected size of the file
-            /// </summary>
-            public long Size;
-            /// <summary>
-            /// A flag indicating if the file is a extra metadata file
-            /// that has no entry in the database
-            /// </summary>
-            public bool TrackedInDb = true;
-            /// <summary>
-            /// A flag that indicates that the download is only checked for the hash and the file is not decrypted or returned
-            /// </summary>            
-            public bool VerifyHashOnly;
-            /// <summary>
-            /// A flag indicating if the operation is a retry run
-            /// </summary>
-            public bool IsRetry;
-
-            public FileEntryItem(BackendActionType operation, string remotefilename)
-            {
-                Operation = operation;
-                RemoteFilename = remotefilename;
-                Size = -1;
-            }
-
-            public FileEntryItem(BackendActionType operation, string remotefilename, long size, string hash)
-                : this(operation, remotefilename)
-            {
-                Size = size;
-                Hash = hash;
-            }
-
-            public void SetLocalfilename(string name)
-            {
-                this.LocalTempfile = Library.Utility.TempFile.WrapExistingFile(name);
-                this.LocalTempfile.Protected = true;
-            }
-                
-            public async Task Encrypt(Options options)
-            {
-                if (!this.Encrypted && !options.NoEncryption)
-                {
-                    var tempfile = new Library.Utility.TempFile();
-                    using(var enc = DynamicLoader.EncryptionLoader.GetModule(options.EncryptionModule, options.Passphrase, options.RawOptions))
-                        enc.Encrypt(this.LocalFilename, tempfile);
-
-<<<<<<< HEAD
-                    await this.DeleteLocalFile().ConfigureAwait(false);
-=======
-                    this.DeleteLocalFile();
->>>>>>> be6093b7
-
-                    this.LocalTempfile = tempfile;
-                    this.Hash = null;
-                    this.Size = 0;
-                    this.Encrypted = true;
-                }
-            }
-
-            public static string CalculateFileHash(string filename)
-            {
-                using (System.IO.FileStream fs = System.IO.File.OpenRead(filename))
-                using (var hasher = Duplicati.Library.Utility.HashAlgorithmHelper.Create(VOLUME_HASH))
-                    return Convert.ToBase64String(hasher.ComputeHash(fs));
-            }
-
-
-            public bool UpdateHashAndSize(Options options)
-            {
-                if (Hash == null || Size < 0)
-                {
-                    Hash = CalculateFileHash(this.LocalFilename);
-                    Size = new System.IO.FileInfo(this.LocalFilename).Length;
-                    return true;
-                }
-
-                return false;
-            }
-
-            public void DeleteLocalFile()
-            {
-                if (this.LocalTempfile != null)
-                {
-                    try 
-                    {
-                        this.LocalTempfile.Protected = false;
-                        this.LocalTempfile.Dispose(); 
-                    }
-                    catch (Exception ex) { Logging.Log.WriteWarningMessage(LOGTAG, "DeleteTemporaryFileError", ex, "Failed to dispose temporary file: {0}", this.LocalTempfile); }
-                    finally { this.LocalTempfile = null; }
-                }
-            }
-        }
-
-
-        private readonly DatabaseCommon m_database;
-        private IBackend m_backend;
-        private readonly Options m_options;
-        private readonly string m_backendurl;
-        private bool m_uploadSuccess;
-        private readonly StatsCollector m_stats;
-        private readonly ITaskReader m_taskreader;
-
-        public BackendHandler(Options options, string backendUrl, DatabaseCommon database, StatsCollector stats, ITaskReader taskreader)
-            : base()
-        {
-            m_backendurl = backendUrl;
-            m_database = database;
-            m_options = options;
-            m_backendurl = backendUrl;
-            m_stats = stats;
-            m_taskreader = taskreader;
-            m_backend = DynamicLoader.BackendLoader.GetBackend(backendUrl, options.RawOptions);
-			
-            var shortname = m_backendurl;
-
-			// Try not to leak hostnames or other information in the error messages
-			try { shortname = new Library.Utility.Uri(shortname).Scheme; }
-			catch { }
-
-			if (m_backend == null)
-                throw new Duplicati.Library.Interface.UserInformationException(string.Format("Backend not supported: {0}", shortname), "BackendNotSupported");
-		}
-            
-        protected Task<T> RunRetryOnMain<T>(FileEntryItem fe, Func<Task<T>> method)
-        {
-            return RunOnMain<T>(() =>
-                DoWithRetry<T>(fe, method)
-            );
-        }
-
-        public Task PutUnencryptedAsync(string remotename, string localpath)
-        {
-            var fe = new FileEntryItem(BackendActionType.Put, remotename);
-            fe.SetLocalfilename(localpath);
-            fe.Encrypted = true; //Prevent encryption
-            fe.TrackedInDb = false; //Prevent Db updates
-
-            return RunRetryOnMain<bool>(fe, async () =>
-            {
-                await DoPut(fe).ConfigureAwait(false);
-                m_uploadSuccess = true;
-                return true;
-            });
-
-        }
-            
-        public async Task UploadFileAsync(VolumeWriterBase item, Func<string, Task<IndexVolumeWriter>> createIndexFile = null)
-        {
-            var fe = new FileEntryItem(BackendActionType.Put, item.RemoteFilename);
-            fe.SetLocalfilename(item.LocalFilename);
-
-            var tcs = new TaskCompletionSource<bool>();
-
-            var backgroundhashAndEncrypt = Task.Run(async () =>
-            {
-                await fe.Encrypt(m_options).ConfigureAwait(false);
-                return fe.UpdateHashAndSize(m_options);
-            });
-
-            await RunOnMain(async () =>
-            {
-                try
-                {
-                    await DoWithRetry(fe, async () => {
-                        if (fe.IsRetry)
-                            await RenameFileAfterErrorAsync(fe).ConfigureAwait(false);
-
-                        // Make sure the encryption and hashing has completed
-                        await backgroundhashAndEncrypt.ConfigureAwait(false);
-
-                        return await DoPut(fe).ConfigureAwait(false);
-                    }).ConfigureAwait(false);
-
-                    if (createIndexFile != null)
-                    {
-                        var ix = await createIndexFile(fe.RemoteFilename).ConfigureAwait(false);
-                        var indexFile = new FileEntryItem(BackendActionType.Put, ix.RemoteFilename);
-                        indexFile.SetLocalfilename(ix.LocalFilename);
-
-                        await m_database.UpdateRemoteVolumeAsync(indexFile.RemoteFilename, RemoteVolumeState.Uploading, -1, null);
-
-                        await DoWithRetry(indexFile, async () => {
-                            if (indexFile.IsRetry)
-                                await RenameFileAfterErrorAsync(indexFile).ConfigureAwait(false);
-
-                            var res = await DoPut(indexFile).ConfigureAwait(false);
-
-                            // Register that the index file is tracking the block file
-                            await m_database.AddIndexBlockLinkAsync(
-                                ix.VolumeID,
-                                await m_database.GetRemoteVolumeIDAsync(fe.RemoteFilename)
-                            ).ConfigureAwait(false);
-
-
-                            return res;
-                        });
-                    }
-
-                    tcs.TrySetResult(true);
-                }
-                catch(Exception ex)
-                {
-                    if (ex is System.Threading.ThreadAbortException)
-                        tcs.TrySetCanceled();
-                    else
-                        tcs.TrySetException(ex);
-                }
-            });
-
-            await tcs.Task.ConfigureAwait(false);
-        }
-
-        public Task DeleteFileAsync(string remotename, bool suppressCleanup = false)
-        {
-            var fe = new FileEntryItem(BackendActionType.Delete, remotename);
-            return RunRetryOnMain(fe, () =>
-                DoDelete(fe, suppressCleanup)
-            );
-        }
-
-        public Task CreateFolder(string remotename)
-        {
-            var fe = new FileEntryItem(BackendActionType.CreateFolder, remotename);
-            return RunRetryOnMain(fe, () =>
-                DoCreateFolder(fe)
-            );
-        }
-
-
-        public Task<IList<Library.Interface.IFileEntry>> ListFilesAsync()
-        {
-            var fe = new FileEntryItem(BackendActionType.List, null);
-            return RunRetryOnMain(fe, () => 
-                DoList(fe)
-            );
-        }
-
-        public Task<Library.Utility.TempFile> GetFileAsync(string remotename, long size, string remotehash)
-        {
-            var fe = new FileEntryItem(BackendActionType.Get, remotename, size, remotehash);
-            return RunRetryOnMain(fe, () => DoGet(fe) );
-        }
-
-        public Task<Tuple<Library.Utility.TempFile, long, string>> GetFileWithInfoAsync(string remotename)
-        {
-            var fe = new FileEntryItem(BackendActionType.Get, remotename);
-            return RunRetryOnMain(fe, async () => {
-                var res = await DoGet(fe).ConfigureAwait(false);
-                return new Tuple<Library.Utility.TempFile, long, string>(
-                    res,
-                    fe.Size,
-                    fe.Hash
-                );
-            });
-        }
-
-        public Task<Library.Utility.TempFile> GetFileForTestingAsync(string remotename, long size, string remotehash)
-        {
-            var fe = new FileEntryItem(BackendActionType.Get, remotename);
-            fe.VerifyHashOnly = true;
-            return RunRetryOnMain(fe, () => DoGet(fe));
-        }
-
-        private async Task ResetBackendAsync(Exception ex)
-        {
-            try
-            {
-                if (m_backend != null)
-                    m_backend.Dispose();
-            }
-            catch (Exception dex) 
-            { 
-                Logging.Log.WriteWarningMessage(LOGTAG, "BackendDisposeError", dex, "Failed to dispose backend instance: {0}", ex.Message); 
-            }
-            m_backend = null;
-
-        }
-
-        private async Task<T> DoWithRetry<T>(FileEntryItem item, Func<Task<T>> method)
-        {
-            item.IsRetry = false;
-            Exception lastException = null;
-
-            if (!await m_taskreader.TransferProgressAsync)
-                throw new OperationCanceledException();
-
-            if (m_workerSource.IsCancellationRequested)
-                throw new OperationCanceledException();
-            
-            for(var i = 0; i < m_options.NumberOfRetries; i++)
-            {
-                if (m_options.RetryDelay.Ticks != 0 && i != 0)
-                    await Task.Delay(m_options.RetryDelay).ConfigureAwait(false);
-
-                if (!await m_taskreader.TransferProgressAsync)
-                    throw new OperationCanceledException();
-
-                if (m_workerSource.IsCancellationRequested)
-                    throw new OperationCanceledException();
-
-                try
-                {
-                    if (m_backend == null)
-                        m_backend = DynamicLoader.BackendLoader.GetBackend(m_backendurl, m_options.RawOptions);
-                    if (m_backend == null)
-                        throw new Exception("Backend failed to re-load");
-
-                    var r = await method().ConfigureAwait(false);
-                    return r;
-                }
-                catch (Exception ex)
-                {
-                    item.IsRetry = true;
-                    lastException = ex;
-                    Logging.Log.WriteRetryMessage(LOGTAG, $"Retry{item.Operation}", ex, "Operation {0} with file {1} attempt {2} of {3} failed with message: {4}", item.Operation, item.RemoteFilename, i + 1, m_options.NumberOfRetries, ex.Message);
-                    // If the thread is aborted, we exit here
-                    if (ex is System.Threading.ThreadAbortException || ex is OperationCanceledException)
-                        break;
-
-                    await m_stats.SendEventAsync(item.Operation, i < m_options.NumberOfRetries ? BackendEventType.Retrying : BackendEventType.Failed, item.RemoteFilename, item.Size);
-
-                    bool recovered = false;
-                    if (!m_uploadSuccess && ex is Duplicati.Library.Interface.FolderMissingException && m_options.AutocreateFolders)
-                    {
-                        try
-                        { 
-                            // If we successfully create the folder, we can re-use the connection
-                            m_backend.CreateFolder(); 
-                            recovered = true;
-                        }
-                        catch (Exception dex)
-                        { 
-                            Logging.Log.WriteWarningMessage(LOGTAG, "FolderCreateError", dex, "Failed to create folder: {0}", ex.Message);
-                        }
-                    }
-
-                    if (!recovered)
-                        await ResetBackendAsync(ex).ConfigureAwait(false);
-                }
-                finally
-                {
-                    if (m_options.NoConnectionReuse)
-                        await ResetBackendAsync(null).ConfigureAwait(false);
-                }
-            }
-
-            throw lastException;
-        }
-
-        private async Task RenameFileAfterErrorAsync(FileEntryItem item)
-        {
-            var p = VolumeBase.ParseFilename(item.RemoteFilename);
-            var guid = VolumeWriterBase.GenerateGuid(m_options);
-            var time = p.Time.Ticks == 0 ? p.Time : p.Time.AddSeconds(1);
-            var newname = VolumeBase.GenerateFilename(p.FileType, p.Prefix, guid, time, p.CompressionModule, p.EncryptionModule);
-            var oldname = item.RemoteFilename;
-
-            await m_stats.SendEventAsync(item.Operation, BackendEventType.Rename, oldname, item.Size);
-            await m_stats.SendEventAsync(item.Operation, BackendEventType.Rename, newname, item.Size);
-            Logging.Log.WriteInformationMessage(LOGTAG, "RenameRemoteTargetFile", "Renaming \"{0}\" to \"{1}\"", oldname, newname);
-            await m_database.RenameRemoteFileAsync(oldname, newname);
-            item.RemoteFilename = newname;
-        }
-
-        private async Task<bool> DoPut(FileEntryItem item, bool updatedHash = false)
-        {
-            // If this is not already encrypted, do it now
-            await item.Encrypt(m_options).ConfigureAwait(false);
-
-            updatedHash |= item.UpdateHashAndSize(m_options);
-
-            if (updatedHash && item.TrackedInDb)
-                await m_database.UpdateRemoteVolumeAsync(item.RemoteFilename, RemoteVolumeState.Uploading, item.Size, item.Hash);
-
-            if (m_options.Dryrun)
-            {
-                Logging.Log.WriteDryrunMessage(LOGTAG, "WouldUploadVolume", "Would upload volume: {0}, size: {1}", item.RemoteFilename, Library.Utility.Utility.FormatSizeString(new FileInfo(item.LocalFilename).Length));
-<<<<<<< HEAD
-                await item.DeleteLocalFile().ConfigureAwait(false);
-=======
-                item.DeleteLocalFile();
->>>>>>> be6093b7
-                return true;
-            }
-            
-            await m_database.LogRemoteOperationAsync("put", item.RemoteFilename, JsonConvert.SerializeObject(new { Size = item.Size, Hash = item.Hash }));
-            await m_stats.SendEventAsync(BackendActionType.Put, BackendEventType.Started, item.RemoteFilename, item.Size);
-
-            var begin = DateTime.Now;
-
-            if (m_backend is Library.Interface.IStreamingBackend && !m_options.DisableStreamingTransfers)
-            {
-                using (var fs = System.IO.File.OpenRead(item.LocalFilename))
-                using (var ts = new ThrottledStream(fs, m_options.MaxUploadPrSecond, m_options.MaxDownloadPrSecond))
-                using (var pgs = new Library.Utility.ProgressReportingStream(ts, item.Size, pg => HandleProgress(ts, pg)))
-                    ((Library.Interface.IStreamingBackend)m_backend).Put(item.RemoteFilename, pgs);
-            }
-            else
-                m_backend.Put(item.RemoteFilename, item.LocalFilename);
-
-            var duration = DateTime.Now - begin;
-            Logging.Log.WriteProfilingMessage(LOGTAG, "UploadSpeed", "Uploaded {0} in {1}, {2}/s", Library.Utility.Utility.FormatSizeString(item.Size), duration, Library.Utility.Utility.FormatSizeString((long)(item.Size / duration.TotalSeconds)));
-
-            if (item.TrackedInDb)
-                await m_database.UpdateRemoteVolumeAsync(item.RemoteFilename, RemoteVolumeState.Uploaded, item.Size, item.Hash);
-
-            await m_stats.SendEventAsync(BackendActionType.Put, BackendEventType.Completed, item.RemoteFilename, item.Size);
-
-            if (m_options.ListVerifyUploads)
-            {
-                var f = m_backend.List().Where(n => n.Name.Equals(item.RemoteFilename, StringComparison.OrdinalIgnoreCase)).FirstOrDefault();
-                if (f == null)
-                    throw new Exception(string.Format("List verify failed, file was not found after upload: {0}", item.RemoteFilename));
-                else if (f.Size != item.Size && f.Size >= 0)
-                    throw new Exception(string.Format("List verify failed for file: {0}, size was {1} but expected to be {2}", f.Name, f.Size, item.Size));
-            }
-                
-            item.DeleteLocalFile();
-            await m_database.CommitTransactionAsync("CommitAfterUpload");
-
-            return true;
-        }
-
-        private async Task<IList<Library.Interface.IFileEntry>> DoList(FileEntryItem item)
-        {
-            await m_stats.SendEventAsync(BackendActionType.List, BackendEventType.Started, null, -1);
-
-            var r = m_backend.List().ToList();
-
-            var sb = new StringBuilder();
-            sb.AppendLine("[");
-            long count = 0;
-            foreach (var e in r)
-            {
-                if (count != 0)
-                    sb.AppendLine(",");
-                count++;
-                sb.Append(JsonConvert.SerializeObject(e));
-            }
-
-            sb.AppendLine();
-            sb.Append("]");
-            await m_database.LogRemoteOperationAsync("list", "", sb.ToString());
-
-            await m_stats.SendEventAsync(BackendActionType.List, BackendEventType.Completed, null, r.Count);
-
-            return r;
-        }
-
-        private async Task<bool> DoDelete(FileEntryItem item, bool suppressCleanup)
-        {
-            if (m_options.Dryrun)
-            {
-                Logging.Log.WriteDryrunMessage(LOGTAG, "WouldDeleteRemoteFile", "Would delete remote file: {0}, size: {1}", item.RemoteFilename, Library.Utility.Utility.FormatSizeString(item.Size));
-                return true;
-            }
-
-            await m_stats.SendEventAsync(BackendActionType.Delete, BackendEventType.Started, item.RemoteFilename, item.Size);
-
-            string result = null;
-            try
-            {
-                m_backend.Delete(item.RemoteFilename);
-            }
-            catch (Exception ex)
-            {
-                var isFileMissingException = ex is Library.Interface.FileMissingException || ex is System.IO.FileNotFoundException;
-                var wr = ex as System.Net.WebException == null ? null : (ex as System.Net.WebException).Response as System.Net.HttpWebResponse;
-
-                if (isFileMissingException || (wr != null && wr.StatusCode == System.Net.HttpStatusCode.NotFound))
-                {
-                    Logging.Log.WriteWarningMessage(LOGTAG, "DeleteRemoteFileFailed", ex, LC.L("Delete operation failed for {0} with FileNotFound, listing contents", item.RemoteFilename));
-                    bool success = false;
-
-                    try
-                    {
-                        success = !m_backend.List().Select(x => x.Name).Contains(item.RemoteFilename);
-                    }
-                    catch
-                    {
-                    }
-
-                    if (success)
-                    {
-                        Logging.Log.WriteInformationMessage(LOGTAG, "DeleteRemoteFileSuccess", LC.L("Listing indicates file {0} is deleted correctly", item.RemoteFilename));
-                        return true;
-                    }
-
-                }
-
-                result = ex.ToString();
-                throw;
-            }
-            finally
-            {
-                await m_database.LogRemoteOperationAsync("delete", item.RemoteFilename, result);
-            }
-
-            await m_database.UpdateRemoteVolumeAsync(item.RemoteFilename, RemoteVolumeState.Deleted, -1, null, suppressCleanup, TimeSpan.FromHours(2));
-            await m_stats.SendEventAsync(BackendActionType.Delete, BackendEventType.Completed, item.RemoteFilename, item.Size);
-
-            return true;
-        }
-
-        private async Task<bool> DoCreateFolder(FileEntryItem item)
-        {
-            await m_stats.SendEventAsync(BackendActionType.CreateFolder, BackendEventType.Started, null, -1);
-
-            string result = null;
-            try
-            {
-                m_backend.CreateFolder();
-            } 
-            catch (Exception ex)
-            {
-                result = ex.ToString();
-                throw;
-            }
-            finally
-            {
-                await m_database.LogRemoteOperationAsync("createfolder", item.RemoteFilename, result);
-            }
-
-            await m_stats.SendEventAsync(BackendActionType.CreateFolder, BackendEventType.Completed, null, -1);
-            return true;
-        }
-
-        private async Task<Library.Utility.TempFile> DoGet(FileEntryItem item)
-        {
-            Library.Utility.TempFile tmpfile = null;
-            await m_stats.SendEventAsync(BackendActionType.Get, BackendEventType.Started, item.RemoteFilename, item.Size);
-
-            try
-            {
-                var begin = DateTime.Now;
-
-                tmpfile = new Library.Utility.TempFile();
-                if (m_backend is Library.Interface.IStreamingBackend && !m_options.DisableStreamingTransfers)
-                {
-                    using (var fs = System.IO.File.OpenWrite(tmpfile))
-                    using (var ts = new ThrottledStream(fs, m_options.MaxUploadPrSecond, m_options.MaxDownloadPrSecond))
-                    using (var pgs = new Library.Utility.ProgressReportingStream(ts, item.Size, pg => HandleProgress(ts, pg)))
-                        ((Library.Interface.IStreamingBackend)m_backend).Get(item.RemoteFilename, pgs);
-                }
-                else
-                    m_backend.Get(item.RemoteFilename, tmpfile);
-
-                var duration = DateTime.Now - begin;
-                var filehash = FileEntryItem.CalculateFileHash(tmpfile);
-
-                Logging.Log.WriteProfilingMessage(LOGTAG, "DownloadSpeed", "Downloaded {0} in {1}, {2}/s", Library.Utility.Utility.FormatSizeString(item.Size), duration, Library.Utility.Utility.FormatSizeString((long)(item.Size / duration.TotalSeconds)));
-
-                await m_database.LogRemoteOperationAsync("get", item.RemoteFilename, JsonConvert.SerializeObject(new { Size = new System.IO.FileInfo(tmpfile).Length, Hash = filehash }));
-                await m_stats.SendEventAsync(BackendActionType.Get, BackendEventType.Completed, item.RemoteFilename, new System.IO.FileInfo(tmpfile).Length);
-
-                if (!m_options.SkipFileHashChecks)
-                {
-                    var nl = new System.IO.FileInfo(tmpfile).Length;
-                    if (item.Size >= 0)
-                    {
-                        if (nl != item.Size)
-                            throw new Exception(Strings.Controller.DownloadedFileSizeError(item.RemoteFilename, nl, item.Size));
-                    }
-                    else
-                        item.Size = nl;
-
-                    if (!string.IsNullOrEmpty(item.Hash))
-                    {
-                        if (filehash != item.Hash)
-                            throw new Duplicati.Library.Main.BackendManager.HashMismatchException(Strings.Controller.HashMismatchError(tmpfile, item.Hash, filehash));
-                    }
-                    else
-                        item.Hash = filehash;
-                }
-
-                // Fast exit
-                if (item.VerifyHashOnly)
-                    return null;
-                
-                // Decrypt before returning
-                if (!m_options.NoEncryption)
-                {
-                    try
-                    {
-                        using(var tmpfile2 = tmpfile)
-                        { 
-                            tmpfile = new Library.Utility.TempFile();
-
-                            // Auto-guess the encryption module
-                            var ext = (System.IO.Path.GetExtension(item.RemoteFilename) ?? "").TrimStart('.');
-                            if (!string.Equals(m_options.EncryptionModule, ext, StringComparison.OrdinalIgnoreCase))
-                            {
-                                // Check if the file is encrypted with something else
-                                if (DynamicLoader.EncryptionLoader.Keys.Contains(ext, StringComparer.OrdinalIgnoreCase))
-                                {
-                                    using(var encmodule = DynamicLoader.EncryptionLoader.GetModule(ext, m_options.Passphrase, m_options.RawOptions))
-                                        if (encmodule != null)
-                                        {
-                                        Logging.Log.WriteVerboseMessage(LOGTAG, "AutomaticDecryptionDetection", "Filename extension \"{0}\" does not match encryption module \"{1}\", using matching encryption module", ext, m_options.EncryptionModule);
-                                        encmodule.Decrypt(tmpfile2, tmpfile);
-                                        }
-                                }
-                                // Check if the file is not encrypted
-                                else if (DynamicLoader.CompressionLoader.Keys.Contains(ext, StringComparer.OrdinalIgnoreCase))
-                                {
-                                    Logging.Log.WriteVerboseMessage(LOGTAG, "AutomaticDecryptionDetection", "Filename extension \"{0}\" does not match encryption module \"{1}\", guessing that it is not encrypted", ext, m_options.EncryptionModule);
-                                }
-                                // Fallback, lets see what happens...
-                                else
-                                {
-                                    Logging.Log.WriteVerboseMessage(LOGTAG, "AutomaticDecryptionDetection", "Filename extension \"{0}\" does not match encryption module \"{1}\", attempting to use specified encryption module as no others match", ext, m_options.EncryptionModule);
-                                    using(var encmodule = DynamicLoader.EncryptionLoader.GetModule(m_options.EncryptionModule, m_options.Passphrase, m_options.RawOptions))
-                                        encmodule.Decrypt(tmpfile2, tmpfile);
-                                }
-                            }
-                            else
-                            {
-                                using(var encmodule = DynamicLoader.EncryptionLoader.GetModule(m_options.EncryptionModule, m_options.Passphrase, m_options.RawOptions))
-                                    encmodule.Decrypt(tmpfile2, tmpfile);
-                            }
-                        }
-                    }
-                    catch (Exception ex)
-                    {
-                        //If we fail here, make sure that we throw a crypto exception
-                        if (ex is System.Security.Cryptography.CryptographicException)
-                            throw;
-                        else
-                            throw new System.Security.Cryptography.CryptographicException(ex.Message, ex);
-                    }
-                }
-
-                var res = tmpfile;
-                tmpfile = null;
-                return res;
-            }
-            finally
-            {
-                try 
-                { 
-                    if (tmpfile != null) 
-                        tmpfile.Dispose();
-                }
-                catch
-                {
-                }
-            }
-        }
-
-		private string m_lastThrottleUploadValue = null;
-		private string m_lastThrottleDownloadValue = null;
-
-		private void HandleProgress(ThrottledStream ts, long pg)
-		{
-            if (!m_taskreader.TransferProgressAsync.WaitForTask().Result)
-                throw new OperationCanceledException();
-
-			// Update the throttle speeds if they have changed
-			string tmp;
-			m_options.RawOptions.TryGetValue("throttle-upload", out tmp);
-			if (tmp != m_lastThrottleUploadValue)
-			{
-				ts.WriteSpeed = m_options.MaxUploadPrSecond;
-				m_lastThrottleUploadValue = tmp;
-			}
-
-			m_options.RawOptions.TryGetValue("throttle-download", out tmp);
-			if (tmp != m_lastThrottleDownloadValue)
-			{
-				ts.ReadSpeed = m_options.MaxDownloadPrSecond;
-				m_lastThrottleDownloadValue = tmp;
-			}
-
-			m_stats.UpdateBackendProgress(pg);
-        }
-
-        protected override void Dispose(bool disposing)
-        {
-            base.Dispose(disposing);
-
-            if (m_backend != null)
-                try { m_backend.Dispose(); }
-                catch {}
-                finally { m_backend = null; }
-        }
-    }
-}
-
+﻿//  Copyright (C) 2015, The Duplicati Team
+//  http://www.duplicati.com, info@duplicati.com
+//
+//  This library is free software; you can redistribute it and/or modify
+//  it under the terms of the GNU Lesser General Public License as
+//  published by the Free Software Foundation; either version 2.1 of the
+//  License, or (at your option) any later version.
+//
+//  This library is distributed in the hope that it will be useful, but
+//  WITHOUT ANY WARRANTY; without even the implied warranty of
+//  MERCHANTABILITY or FITNESS FOR A PARTICULAR PURPOSE. See the GNU
+//  Lesser General Public License for more details.
+//
+//  You should have received a copy of the GNU Lesser General Public
+//  License along with this library; if not, write to the Free Software
+//  Foundation, Inc., 59 Temple Place, Suite 330, Boston, MA 02111-1307 USA
+using System;
+using System.Threading.Tasks;
+using System.Collections.Generic;
+using Duplicati.Library.Interface;
+using Duplicati.Library.Main.Volumes;
+using Duplicati.Library.Utility;
+using CoCoL;
+using Duplicati.Library.Localization.Short;
+using Newtonsoft.Json;
+using System.Linq;
+using System.Text;
+using System.IO;
+
+namespace Duplicati.Library.Main.Operation.Common
+{
+    /// <summary>
+    /// This class encapsulates access to the backend and ensures at most one connection is active at a time
+    /// </summary>
+    internal class BackendHandler : SingleRunner
+    {
+        /// <summary>
+        /// The tag used for logging
+        /// </summary>
+        private static readonly string LOGTAG = Logging.Log.LogTagFromType<BackendHandler>();
+
+        public const string VOLUME_HASH = "SHA256";
+
+        /// <summary>
+        /// Data storage for an ongoing backend operation
+        /// </summary>
+        protected class FileEntryItem
+        {
+            /// <summary>
+            /// The current operation this entry represents
+            /// </summary>
+            public BackendActionType Operation;
+            /// <summary>
+            /// The name of the remote file
+            /// </summary>
+            public string RemoteFilename;
+            /// <summary>
+            /// The name of the local file
+            /// </summary>
+            public string LocalFilename { get { return LocalTempfile; } }
+            /// <summary>
+            /// A reference to a temporary file that is disposed upon
+            /// failure or completion of the item
+            /// </summary>
+            public TempFile LocalTempfile;
+            /// <summary>
+            /// True if the item has been encrypted
+            /// </summary>
+            public bool Encrypted;
+            /// <summary>
+            /// The expected hash value of the file
+            /// </summary>
+            public string Hash;
+            /// <summary>
+            /// The expected size of the file
+            /// </summary>
+            public long Size;
+            /// <summary>
+            /// A flag indicating if the file is a extra metadata file
+            /// that has no entry in the database
+            /// </summary>
+            public bool TrackedInDb = true;
+            /// <summary>
+            /// A flag that indicates that the download is only checked for the hash and the file is not decrypted or returned
+            /// </summary>            
+            public bool VerifyHashOnly;
+            /// <summary>
+            /// A flag indicating if the operation is a retry run
+            /// </summary>
+            public bool IsRetry;
+
+            public FileEntryItem(BackendActionType operation, string remotefilename)
+            {
+                Operation = operation;
+                RemoteFilename = remotefilename;
+                Size = -1;
+            }
+
+            public FileEntryItem(BackendActionType operation, string remotefilename, long size, string hash)
+                : this(operation, remotefilename)
+            {
+                Size = size;
+                Hash = hash;
+            }
+
+            public void SetLocalfilename(string name)
+            {
+                this.LocalTempfile = Library.Utility.TempFile.WrapExistingFile(name);
+                this.LocalTempfile.Protected = true;
+            }
+                
+            public async Task Encrypt(Options options)
+            {
+                if (!this.Encrypted && !options.NoEncryption)
+                {
+                    var tempfile = new Library.Utility.TempFile();
+                    using(var enc = DynamicLoader.EncryptionLoader.GetModule(options.EncryptionModule, options.Passphrase, options.RawOptions))
+                        enc.Encrypt(this.LocalFilename, tempfile);
+
+                    this.DeleteLocalFile();
+
+                    this.LocalTempfile = tempfile;
+                    this.Hash = null;
+                    this.Size = 0;
+                    this.Encrypted = true;
+                }
+            }
+
+            public static string CalculateFileHash(string filename)
+            {
+                using (System.IO.FileStream fs = System.IO.File.OpenRead(filename))
+                using (var hasher = Duplicati.Library.Utility.HashAlgorithmHelper.Create(VOLUME_HASH))
+                    return Convert.ToBase64String(hasher.ComputeHash(fs));
+            }
+
+
+            public bool UpdateHashAndSize(Options options)
+            {
+                if (Hash == null || Size < 0)
+                {
+                    Hash = CalculateFileHash(this.LocalFilename);
+                    Size = new System.IO.FileInfo(this.LocalFilename).Length;
+                    return true;
+                }
+
+                return false;
+            }
+
+            public void DeleteLocalFile()
+            {
+                if (this.LocalTempfile != null)
+                {
+                    try 
+                    {
+                        this.LocalTempfile.Protected = false;
+                        this.LocalTempfile.Dispose(); 
+                    }
+                    catch (Exception ex) { Logging.Log.WriteWarningMessage(LOGTAG, "DeleteTemporaryFileError", ex, "Failed to dispose temporary file: {0}", this.LocalTempfile); }
+                    finally { this.LocalTempfile = null; }
+                }
+            }
+        }
+
+
+        private readonly DatabaseCommon m_database;
+        private IBackend m_backend;
+        private readonly Options m_options;
+        private readonly string m_backendurl;
+        private bool m_uploadSuccess;
+        private readonly StatsCollector m_stats;
+        private readonly ITaskReader m_taskreader;
+
+        public BackendHandler(Options options, string backendUrl, DatabaseCommon database, StatsCollector stats, ITaskReader taskreader)
+            : base()
+        {
+            m_backendurl = backendUrl;
+            m_database = database;
+            m_options = options;
+            m_backendurl = backendUrl;
+            m_stats = stats;
+            m_taskreader = taskreader;
+            m_backend = DynamicLoader.BackendLoader.GetBackend(backendUrl, options.RawOptions);
+			
+            var shortname = m_backendurl;
+
+			// Try not to leak hostnames or other information in the error messages
+			try { shortname = new Library.Utility.Uri(shortname).Scheme; }
+			catch { }
+
+			if (m_backend == null)
+                throw new Duplicati.Library.Interface.UserInformationException(string.Format("Backend not supported: {0}", shortname), "BackendNotSupported");
+		}
+            
+        protected Task<T> RunRetryOnMain<T>(FileEntryItem fe, Func<Task<T>> method)
+        {
+            return RunOnMain<T>(() =>
+                DoWithRetry<T>(fe, method)
+            );
+        }
+
+        public Task PutUnencryptedAsync(string remotename, string localpath)
+        {
+            var fe = new FileEntryItem(BackendActionType.Put, remotename);
+            fe.SetLocalfilename(localpath);
+            fe.Encrypted = true; //Prevent encryption
+            fe.TrackedInDb = false; //Prevent Db updates
+
+            return RunRetryOnMain<bool>(fe, async () =>
+            {
+                await DoPut(fe).ConfigureAwait(false);
+                m_uploadSuccess = true;
+                return true;
+            });
+
+        }
+            
+        public async Task UploadFileAsync(VolumeWriterBase item, Func<string, Task<IndexVolumeWriter>> createIndexFile = null)
+        {
+            var fe = new FileEntryItem(BackendActionType.Put, item.RemoteFilename);
+            fe.SetLocalfilename(item.LocalFilename);
+
+            var tcs = new TaskCompletionSource<bool>();
+
+            var backgroundhashAndEncrypt = Task.Run(async () =>
+            {
+                await fe.Encrypt(m_options).ConfigureAwait(false);
+                return fe.UpdateHashAndSize(m_options);
+            });
+
+            await RunOnMain(async () =>
+            {
+                try
+                {
+                    await DoWithRetry(fe, async () => {
+                        if (fe.IsRetry)
+                            await RenameFileAfterErrorAsync(fe).ConfigureAwait(false);
+
+                        // Make sure the encryption and hashing has completed
+                        await backgroundhashAndEncrypt.ConfigureAwait(false);
+
+                        return await DoPut(fe).ConfigureAwait(false);
+                    }).ConfigureAwait(false);
+
+                    if (createIndexFile != null)
+                    {
+                        var ix = await createIndexFile(fe.RemoteFilename).ConfigureAwait(false);
+                        var indexFile = new FileEntryItem(BackendActionType.Put, ix.RemoteFilename);
+                        indexFile.SetLocalfilename(ix.LocalFilename);
+
+                        await m_database.UpdateRemoteVolumeAsync(indexFile.RemoteFilename, RemoteVolumeState.Uploading, -1, null);
+
+                        await DoWithRetry(indexFile, async () => {
+                            if (indexFile.IsRetry)
+                                await RenameFileAfterErrorAsync(indexFile).ConfigureAwait(false);
+
+                            var res = await DoPut(indexFile).ConfigureAwait(false);
+
+                            // Register that the index file is tracking the block file
+                            await m_database.AddIndexBlockLinkAsync(
+                                ix.VolumeID,
+                                await m_database.GetRemoteVolumeIDAsync(fe.RemoteFilename)
+                            ).ConfigureAwait(false);
+
+
+                            return res;
+                        });
+                    }
+
+                    tcs.TrySetResult(true);
+                }
+                catch(Exception ex)
+                {
+                    if (ex is System.Threading.ThreadAbortException)
+                        tcs.TrySetCanceled();
+                    else
+                        tcs.TrySetException(ex);
+                }
+            });
+
+            await tcs.Task.ConfigureAwait(false);
+        }
+
+        public Task DeleteFileAsync(string remotename, bool suppressCleanup = false)
+        {
+            var fe = new FileEntryItem(BackendActionType.Delete, remotename);
+            return RunRetryOnMain(fe, () =>
+                DoDelete(fe, suppressCleanup)
+            );
+        }
+
+        public Task CreateFolder(string remotename)
+        {
+            var fe = new FileEntryItem(BackendActionType.CreateFolder, remotename);
+            return RunRetryOnMain(fe, () =>
+                DoCreateFolder(fe)
+            );
+        }
+
+
+        public Task<IList<Library.Interface.IFileEntry>> ListFilesAsync()
+        {
+            var fe = new FileEntryItem(BackendActionType.List, null);
+            return RunRetryOnMain(fe, () => 
+                DoList(fe)
+            );
+        }
+
+        public Task<Library.Utility.TempFile> GetFileAsync(string remotename, long size, string remotehash)
+        {
+            var fe = new FileEntryItem(BackendActionType.Get, remotename, size, remotehash);
+            return RunRetryOnMain(fe, () => DoGet(fe) );
+        }
+
+        public Task<Tuple<Library.Utility.TempFile, long, string>> GetFileWithInfoAsync(string remotename)
+        {
+            var fe = new FileEntryItem(BackendActionType.Get, remotename);
+            return RunRetryOnMain(fe, async () => {
+                var res = await DoGet(fe).ConfigureAwait(false);
+                return new Tuple<Library.Utility.TempFile, long, string>(
+                    res,
+                    fe.Size,
+                    fe.Hash
+                );
+            });
+        }
+
+        public Task<Library.Utility.TempFile> GetFileForTestingAsync(string remotename, long size, string remotehash)
+        {
+            var fe = new FileEntryItem(BackendActionType.Get, remotename);
+            fe.VerifyHashOnly = true;
+            return RunRetryOnMain(fe, () => DoGet(fe));
+        }
+
+        private async Task ResetBackendAsync(Exception ex)
+        {
+            try
+            {
+                if (m_backend != null)
+                    m_backend.Dispose();
+            }
+            catch (Exception dex) 
+            { 
+                Logging.Log.WriteWarningMessage(LOGTAG, "BackendDisposeError", dex, "Failed to dispose backend instance: {0}", ex.Message); 
+            }
+            m_backend = null;
+
+        }
+
+        private async Task<T> DoWithRetry<T>(FileEntryItem item, Func<Task<T>> method)
+        {
+            item.IsRetry = false;
+            Exception lastException = null;
+
+            if (!await m_taskreader.TransferProgressAsync)
+                throw new OperationCanceledException();
+
+            if (m_workerSource.IsCancellationRequested)
+                throw new OperationCanceledException();
+            
+            for(var i = 0; i < m_options.NumberOfRetries; i++)
+            {
+                if (m_options.RetryDelay.Ticks != 0 && i != 0)
+                    await Task.Delay(m_options.RetryDelay).ConfigureAwait(false);
+
+                if (!await m_taskreader.TransferProgressAsync)
+                    throw new OperationCanceledException();
+
+                if (m_workerSource.IsCancellationRequested)
+                    throw new OperationCanceledException();
+
+                try
+                {
+                    if (m_backend == null)
+                        m_backend = DynamicLoader.BackendLoader.GetBackend(m_backendurl, m_options.RawOptions);
+                    if (m_backend == null)
+                        throw new Exception("Backend failed to re-load");
+
+                    var r = await method().ConfigureAwait(false);
+                    return r;
+                }
+                catch (Exception ex)
+                {
+                    item.IsRetry = true;
+                    lastException = ex;
+                    Logging.Log.WriteRetryMessage(LOGTAG, $"Retry{item.Operation}", ex, "Operation {0} with file {1} attempt {2} of {3} failed with message: {4}", item.Operation, item.RemoteFilename, i + 1, m_options.NumberOfRetries, ex.Message);
+                    // If the thread is aborted, we exit here
+                    if (ex is System.Threading.ThreadAbortException || ex is OperationCanceledException)
+                        break;
+
+                    await m_stats.SendEventAsync(item.Operation, i < m_options.NumberOfRetries ? BackendEventType.Retrying : BackendEventType.Failed, item.RemoteFilename, item.Size);
+
+                    bool recovered = false;
+                    if (!m_uploadSuccess && ex is Duplicati.Library.Interface.FolderMissingException && m_options.AutocreateFolders)
+                    {
+                        try
+                        { 
+                            // If we successfully create the folder, we can re-use the connection
+                            m_backend.CreateFolder(); 
+                            recovered = true;
+                        }
+                        catch (Exception dex)
+                        { 
+                            Logging.Log.WriteWarningMessage(LOGTAG, "FolderCreateError", dex, "Failed to create folder: {0}", ex.Message);
+                        }
+                    }
+
+                    if (!recovered)
+                        await ResetBackendAsync(ex).ConfigureAwait(false);
+                }
+                finally
+                {
+                    if (m_options.NoConnectionReuse)
+                        await ResetBackendAsync(null).ConfigureAwait(false);
+                }
+            }
+
+            throw lastException;
+        }
+
+        private async Task RenameFileAfterErrorAsync(FileEntryItem item)
+        {
+            var p = VolumeBase.ParseFilename(item.RemoteFilename);
+            var guid = VolumeWriterBase.GenerateGuid(m_options);
+            var time = p.Time.Ticks == 0 ? p.Time : p.Time.AddSeconds(1);
+            var newname = VolumeBase.GenerateFilename(p.FileType, p.Prefix, guid, time, p.CompressionModule, p.EncryptionModule);
+            var oldname = item.RemoteFilename;
+
+            await m_stats.SendEventAsync(item.Operation, BackendEventType.Rename, oldname, item.Size);
+            await m_stats.SendEventAsync(item.Operation, BackendEventType.Rename, newname, item.Size);
+            Logging.Log.WriteInformationMessage(LOGTAG, "RenameRemoteTargetFile", "Renaming \"{0}\" to \"{1}\"", oldname, newname);
+            await m_database.RenameRemoteFileAsync(oldname, newname);
+            item.RemoteFilename = newname;
+        }
+
+        private async Task<bool> DoPut(FileEntryItem item, bool updatedHash = false)
+        {
+            // If this is not already encrypted, do it now
+            await item.Encrypt(m_options).ConfigureAwait(false);
+
+            updatedHash |= item.UpdateHashAndSize(m_options);
+
+            if (updatedHash && item.TrackedInDb)
+                await m_database.UpdateRemoteVolumeAsync(item.RemoteFilename, RemoteVolumeState.Uploading, item.Size, item.Hash);
+
+            if (m_options.Dryrun)
+            {
+                Logging.Log.WriteDryrunMessage(LOGTAG, "WouldUploadVolume", "Would upload volume: {0}, size: {1}", item.RemoteFilename, Library.Utility.Utility.FormatSizeString(new FileInfo(item.LocalFilename).Length));
+                item.DeleteLocalFile();
+                return true;
+            }
+            
+            await m_database.LogRemoteOperationAsync("put", item.RemoteFilename, JsonConvert.SerializeObject(new { Size = item.Size, Hash = item.Hash }));
+            await m_stats.SendEventAsync(BackendActionType.Put, BackendEventType.Started, item.RemoteFilename, item.Size);
+
+            var begin = DateTime.Now;
+
+            if (m_backend is Library.Interface.IStreamingBackend && !m_options.DisableStreamingTransfers)
+            {
+                using (var fs = System.IO.File.OpenRead(item.LocalFilename))
+                using (var ts = new ThrottledStream(fs, m_options.MaxUploadPrSecond, m_options.MaxDownloadPrSecond))
+                using (var pgs = new Library.Utility.ProgressReportingStream(ts, item.Size, pg => HandleProgress(ts, pg)))
+                    ((Library.Interface.IStreamingBackend)m_backend).Put(item.RemoteFilename, pgs);
+            }
+            else
+                m_backend.Put(item.RemoteFilename, item.LocalFilename);
+
+            var duration = DateTime.Now - begin;
+            Logging.Log.WriteProfilingMessage(LOGTAG, "UploadSpeed", "Uploaded {0} in {1}, {2}/s", Library.Utility.Utility.FormatSizeString(item.Size), duration, Library.Utility.Utility.FormatSizeString((long)(item.Size / duration.TotalSeconds)));
+
+            if (item.TrackedInDb)
+                await m_database.UpdateRemoteVolumeAsync(item.RemoteFilename, RemoteVolumeState.Uploaded, item.Size, item.Hash);
+
+            await m_stats.SendEventAsync(BackendActionType.Put, BackendEventType.Completed, item.RemoteFilename, item.Size);
+
+            if (m_options.ListVerifyUploads)
+            {
+                var f = m_backend.List().Where(n => n.Name.Equals(item.RemoteFilename, StringComparison.OrdinalIgnoreCase)).FirstOrDefault();
+                if (f == null)
+                    throw new Exception(string.Format("List verify failed, file was not found after upload: {0}", item.RemoteFilename));
+                else if (f.Size != item.Size && f.Size >= 0)
+                    throw new Exception(string.Format("List verify failed for file: {0}, size was {1} but expected to be {2}", f.Name, f.Size, item.Size));
+            }
+                
+            item.DeleteLocalFile();
+            await m_database.CommitTransactionAsync("CommitAfterUpload");
+
+            return true;
+        }
+
+        private async Task<IList<Library.Interface.IFileEntry>> DoList(FileEntryItem item)
+        {
+            await m_stats.SendEventAsync(BackendActionType.List, BackendEventType.Started, null, -1);
+
+            var r = m_backend.List().ToList();
+
+            var sb = new StringBuilder();
+            sb.AppendLine("[");
+            long count = 0;
+            foreach (var e in r)
+            {
+                if (count != 0)
+                    sb.AppendLine(",");
+                count++;
+                sb.Append(JsonConvert.SerializeObject(e));
+            }
+
+            sb.AppendLine();
+            sb.Append("]");
+            await m_database.LogRemoteOperationAsync("list", "", sb.ToString());
+
+            await m_stats.SendEventAsync(BackendActionType.List, BackendEventType.Completed, null, r.Count);
+
+            return r;
+        }
+
+        private async Task<bool> DoDelete(FileEntryItem item, bool suppressCleanup)
+        {
+            if (m_options.Dryrun)
+            {
+                Logging.Log.WriteDryrunMessage(LOGTAG, "WouldDeleteRemoteFile", "Would delete remote file: {0}, size: {1}", item.RemoteFilename, Library.Utility.Utility.FormatSizeString(item.Size));
+                return true;
+            }
+
+            await m_stats.SendEventAsync(BackendActionType.Delete, BackendEventType.Started, item.RemoteFilename, item.Size);
+
+            string result = null;
+            try
+            {
+                m_backend.Delete(item.RemoteFilename);
+            }
+            catch (Exception ex)
+            {
+                var isFileMissingException = ex is Library.Interface.FileMissingException || ex is System.IO.FileNotFoundException;
+                var wr = ex as System.Net.WebException == null ? null : (ex as System.Net.WebException).Response as System.Net.HttpWebResponse;
+
+                if (isFileMissingException || (wr != null && wr.StatusCode == System.Net.HttpStatusCode.NotFound))
+                {
+                    Logging.Log.WriteWarningMessage(LOGTAG, "DeleteRemoteFileFailed", ex, LC.L("Delete operation failed for {0} with FileNotFound, listing contents", item.RemoteFilename));
+                    bool success = false;
+
+                    try
+                    {
+                        success = !m_backend.List().Select(x => x.Name).Contains(item.RemoteFilename);
+                    }
+                    catch
+                    {
+                    }
+
+                    if (success)
+                    {
+                        Logging.Log.WriteInformationMessage(LOGTAG, "DeleteRemoteFileSuccess", LC.L("Listing indicates file {0} is deleted correctly", item.RemoteFilename));
+                        return true;
+                    }
+
+                }
+
+                result = ex.ToString();
+                throw;
+            }
+            finally
+            {
+                await m_database.LogRemoteOperationAsync("delete", item.RemoteFilename, result);
+            }
+
+            await m_database.UpdateRemoteVolumeAsync(item.RemoteFilename, RemoteVolumeState.Deleted, -1, null, suppressCleanup, TimeSpan.FromHours(2));
+            await m_stats.SendEventAsync(BackendActionType.Delete, BackendEventType.Completed, item.RemoteFilename, item.Size);
+
+            return true;
+        }
+
+        private async Task<bool> DoCreateFolder(FileEntryItem item)
+        {
+            await m_stats.SendEventAsync(BackendActionType.CreateFolder, BackendEventType.Started, null, -1);
+
+            string result = null;
+            try
+            {
+                m_backend.CreateFolder();
+            } 
+            catch (Exception ex)
+            {
+                result = ex.ToString();
+                throw;
+            }
+            finally
+            {
+                await m_database.LogRemoteOperationAsync("createfolder", item.RemoteFilename, result);
+            }
+
+            await m_stats.SendEventAsync(BackendActionType.CreateFolder, BackendEventType.Completed, null, -1);
+            return true;
+        }
+
+        private async Task<Library.Utility.TempFile> DoGet(FileEntryItem item)
+        {
+            Library.Utility.TempFile tmpfile = null;
+            await m_stats.SendEventAsync(BackendActionType.Get, BackendEventType.Started, item.RemoteFilename, item.Size);
+
+            try
+            {
+                var begin = DateTime.Now;
+
+                tmpfile = new Library.Utility.TempFile();
+                if (m_backend is Library.Interface.IStreamingBackend && !m_options.DisableStreamingTransfers)
+                {
+                    using (var fs = System.IO.File.OpenWrite(tmpfile))
+                    using (var ts = new ThrottledStream(fs, m_options.MaxUploadPrSecond, m_options.MaxDownloadPrSecond))
+                    using (var pgs = new Library.Utility.ProgressReportingStream(ts, item.Size, pg => HandleProgress(ts, pg)))
+                        ((Library.Interface.IStreamingBackend)m_backend).Get(item.RemoteFilename, pgs);
+                }
+                else
+                    m_backend.Get(item.RemoteFilename, tmpfile);
+
+                var duration = DateTime.Now - begin;
+                var filehash = FileEntryItem.CalculateFileHash(tmpfile);
+
+                Logging.Log.WriteProfilingMessage(LOGTAG, "DownloadSpeed", "Downloaded {0} in {1}, {2}/s", Library.Utility.Utility.FormatSizeString(item.Size), duration, Library.Utility.Utility.FormatSizeString((long)(item.Size / duration.TotalSeconds)));
+
+                await m_database.LogRemoteOperationAsync("get", item.RemoteFilename, JsonConvert.SerializeObject(new { Size = new System.IO.FileInfo(tmpfile).Length, Hash = filehash }));
+                await m_stats.SendEventAsync(BackendActionType.Get, BackendEventType.Completed, item.RemoteFilename, new System.IO.FileInfo(tmpfile).Length);
+
+                if (!m_options.SkipFileHashChecks)
+                {
+                    var nl = new System.IO.FileInfo(tmpfile).Length;
+                    if (item.Size >= 0)
+                    {
+                        if (nl != item.Size)
+                            throw new Exception(Strings.Controller.DownloadedFileSizeError(item.RemoteFilename, nl, item.Size));
+                    }
+                    else
+                        item.Size = nl;
+
+                    if (!string.IsNullOrEmpty(item.Hash))
+                    {
+                        if (filehash != item.Hash)
+                            throw new Duplicati.Library.Main.BackendManager.HashMismatchException(Strings.Controller.HashMismatchError(tmpfile, item.Hash, filehash));
+                    }
+                    else
+                        item.Hash = filehash;
+                }
+
+                // Fast exit
+                if (item.VerifyHashOnly)
+                    return null;
+                
+                // Decrypt before returning
+                if (!m_options.NoEncryption)
+                {
+                    try
+                    {
+                        using(var tmpfile2 = tmpfile)
+                        { 
+                            tmpfile = new Library.Utility.TempFile();
+
+                            // Auto-guess the encryption module
+                            var ext = (System.IO.Path.GetExtension(item.RemoteFilename) ?? "").TrimStart('.');
+                            if (!string.Equals(m_options.EncryptionModule, ext, StringComparison.OrdinalIgnoreCase))
+                            {
+                                // Check if the file is encrypted with something else
+                                if (DynamicLoader.EncryptionLoader.Keys.Contains(ext, StringComparer.OrdinalIgnoreCase))
+                                {
+                                    using(var encmodule = DynamicLoader.EncryptionLoader.GetModule(ext, m_options.Passphrase, m_options.RawOptions))
+                                        if (encmodule != null)
+                                        {
+                                        Logging.Log.WriteVerboseMessage(LOGTAG, "AutomaticDecryptionDetection", "Filename extension \"{0}\" does not match encryption module \"{1}\", using matching encryption module", ext, m_options.EncryptionModule);
+                                        encmodule.Decrypt(tmpfile2, tmpfile);
+                                        }
+                                }
+                                // Check if the file is not encrypted
+                                else if (DynamicLoader.CompressionLoader.Keys.Contains(ext, StringComparer.OrdinalIgnoreCase))
+                                {
+                                    Logging.Log.WriteVerboseMessage(LOGTAG, "AutomaticDecryptionDetection", "Filename extension \"{0}\" does not match encryption module \"{1}\", guessing that it is not encrypted", ext, m_options.EncryptionModule);
+                                }
+                                // Fallback, lets see what happens...
+                                else
+                                {
+                                    Logging.Log.WriteVerboseMessage(LOGTAG, "AutomaticDecryptionDetection", "Filename extension \"{0}\" does not match encryption module \"{1}\", attempting to use specified encryption module as no others match", ext, m_options.EncryptionModule);
+                                    using(var encmodule = DynamicLoader.EncryptionLoader.GetModule(m_options.EncryptionModule, m_options.Passphrase, m_options.RawOptions))
+                                        encmodule.Decrypt(tmpfile2, tmpfile);
+                                }
+                            }
+                            else
+                            {
+                                using(var encmodule = DynamicLoader.EncryptionLoader.GetModule(m_options.EncryptionModule, m_options.Passphrase, m_options.RawOptions))
+                                    encmodule.Decrypt(tmpfile2, tmpfile);
+                            }
+                        }
+                    }
+                    catch (Exception ex)
+                    {
+                        //If we fail here, make sure that we throw a crypto exception
+                        if (ex is System.Security.Cryptography.CryptographicException)
+                            throw;
+                        else
+                            throw new System.Security.Cryptography.CryptographicException(ex.Message, ex);
+                    }
+                }
+
+                var res = tmpfile;
+                tmpfile = null;
+                return res;
+            }
+            finally
+            {
+                try 
+                { 
+                    if (tmpfile != null) 
+                        tmpfile.Dispose();
+                }
+                catch
+                {
+                }
+            }
+        }
+
+		private string m_lastThrottleUploadValue = null;
+		private string m_lastThrottleDownloadValue = null;
+
+		private void HandleProgress(ThrottledStream ts, long pg)
+		{
+            if (!m_taskreader.TransferProgressAsync.WaitForTask().Result)
+                throw new OperationCanceledException();
+
+			// Update the throttle speeds if they have changed
+			string tmp;
+			m_options.RawOptions.TryGetValue("throttle-upload", out tmp);
+			if (tmp != m_lastThrottleUploadValue)
+			{
+				ts.WriteSpeed = m_options.MaxUploadPrSecond;
+				m_lastThrottleUploadValue = tmp;
+			}
+
+			m_options.RawOptions.TryGetValue("throttle-download", out tmp);
+			if (tmp != m_lastThrottleDownloadValue)
+			{
+				ts.ReadSpeed = m_options.MaxDownloadPrSecond;
+				m_lastThrottleDownloadValue = tmp;
+			}
+
+			m_stats.UpdateBackendProgress(pg);
+        }
+
+        protected override void Dispose(bool disposing)
+        {
+            base.Dispose(disposing);
+
+            if (m_backend != null)
+                try { m_backend.Dispose(); }
+                catch {}
+                finally { m_backend = null; }
+        }
+    }
+}
+