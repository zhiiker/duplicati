--- conflicted
+++ resolved
@@ -1,26 +1,15 @@
 ﻿<Project Sdk="Microsoft.NET.Sdk">
 
   <PropertyGroup>
-<<<<<<< HEAD
     <TargetFramework>net8.0</TargetFramework>
     <OutputType>Exe</OutputType>
-=======
-    <TargetFramework>netstandard2.0</TargetFramework>    
-    <Copyright>LGPL, Copyright © Duplicati Team 2021</Copyright>
-    <Description>A disk snapshot implementation for Duplicati</Description>
->>>>>>> 4f577c65
   </PropertyGroup>
   
   <ItemGroup>
-<<<<<<< HEAD
-    <ProjectReference Include="..\Utility\Duplicati.Library.Utility.csproj" />
-    <ProjectReference Include="..\Interface\Duplicati.Library.Interface.csproj" />
-=======
     <PackageReference Include="Newtonsoft.Json" Version="13.0.2" />
   </ItemGroup>
   
   <ItemGroup>
->>>>>>> 4f577c65
     <ProjectReference Include="..\AutoUpdater\Duplicati.Library.AutoUpdater.csproj" />
     <ProjectReference Include="..\Common\Duplicati.Library.Common.csproj" />
     <ProjectReference Include="..\Interface\Duplicati.Library.Interface.csproj" />
@@ -42,17 +31,10 @@
   </ItemGroup>
 
   <ItemGroup>
-<<<<<<< HEAD
-    <PackageReference Include="AlphaFS" Version="2.2.6" />
-    <PackageReference Include="AlphaVSS" Version="2.0.3" />
-    <PackageReference Include="Newtonsoft.Json" Version="13.0.3" />
-    <PackageReference Include="System.Management" Version="8.0.0" />
-=======
     <PackageReference Include="Microsoft.DotNet.Analyzers.Compatibility" Version="0.2.12-alpha">
       <PrivateAssets>all</PrivateAssets>
       <IncludeAssets>runtime; build; native; contentfiles; analyzers; buildtransitive</IncludeAssets>
     </PackageReference>
->>>>>>> 4f577c65
   </ItemGroup>
 
 </Project>