--- conflicted
+++ resolved
@@ -1,6 +1,5 @@
 ﻿<Project Sdk="Microsoft.NET.Sdk">
   <PropertyGroup>
-<<<<<<< HEAD
     <TargetFramework>netstandard2.0</TargetFramework>    
     <Copyright>LGPL, Copyright © Duplicati Team 2021</Copyright>
     <OutputType>Library</OutputType>
@@ -18,37 +17,15 @@
     <PackageReference Include="System.Data.DataSetExtensions" Version="4.5.0" />
   </ItemGroup>
   <ItemGroup>
-    <PackageReference Include="Newtonsoft.Json" Version="12.0.3" />
+    <PackageReference Include="Newtonsoft.Json" Version="13.0.2" />
     <PackageReference Include="Tencent.QCloud.Cos.Sdk" Version="5.4.11" />
-=======
-    <TargetFramework>net471</TargetFramework>
-    <OutputType>Library</OutputType>
-    <GenerateAssemblyInfo>false</GenerateAssemblyInfo>
-  </PropertyGroup>
-  <ItemGroup>
-    <ProjectReference Include="..\..\Common\Duplicati.Library.Common.csproj" />
-    <ProjectReference Include="..\..\Interface\Duplicati.Library.Interface.csproj" />
-    <ProjectReference Include="..\..\Localization\Duplicati.Library.Localization.csproj" />
-    <ProjectReference Include="..\..\Logging\Duplicati.Library.Logging.csproj" />
-    <ProjectReference Include="..\..\Utility\Duplicati.Library.Utility.csproj" />
-  </ItemGroup>
-  <ItemGroup>
-    <PackageReference Include="Microsoft.CSharp" Version="4.7.0" />
-    <PackageReference Include="System.Data.DataSetExtensions" Version="4.5.0" />
->>>>>>> 72e47e41
   </ItemGroup>
   
   <ItemGroup>
-<<<<<<< HEAD
     <PackageReference Include="Microsoft.DotNet.Analyzers.Compatibility" Version="0.2.12-alpha">
       <PrivateAssets>all</PrivateAssets>
       <IncludeAssets>runtime; build; native; contentfiles; analyzers; buildtransitive</IncludeAssets>
     </PackageReference>
   </ItemGroup>
 
-=======
-    <PackageReference Include="Newtonsoft.Json" Version="13.0.2" />
-    <PackageReference Include="Tencent.QCloud.Cos.Sdk" Version="5.4.11" />
-  </ItemGroup>
->>>>>>> 72e47e41
 </Project>