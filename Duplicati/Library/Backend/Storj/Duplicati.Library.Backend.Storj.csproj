--- conflicted
+++ resolved
@@ -1,48 +1,8 @@
 ﻿<Project Sdk="Microsoft.NET.Sdk">
-<<<<<<< HEAD
+
   <PropertyGroup>
     <TargetFramework>net8.0</TargetFramework>
     <OutputType>Library</OutputType>
-  </PropertyGroup>
-  <PropertyGroup Condition=" '$(Configuration)|$(Platform)' == 'Debug|AnyCPU' ">
-    <PlatformTarget>x64</PlatformTarget>
-  </PropertyGroup>
-  <ItemGroup>
-    <ProjectReference Include="..\..\Common\Duplicati.Library.Common.csproj" />
-    <ProjectReference Include="..\..\Interface\Duplicati.Library.Interface.csproj" />
-    <ProjectReference Include="..\..\Localization\Duplicati.Library.Localization.csproj" />
-    <ProjectReference Include="..\..\Utility\Duplicati.Library.Utility.csproj" />
-  </ItemGroup>
-  <ItemGroup>
-    <None Update="libstorj_uplink.dylib">
-      <CopyToOutputDirectory>PreserveNewest</CopyToOutputDirectory>
-    </None>
-    <None Update="libstorj_uplink.so">
-      <CopyToOutputDirectory>PreserveNewest</CopyToOutputDirectory>
-    </None>
-  </ItemGroup>
-  <ItemGroup>
-    <Content Include="win-x64\storj_uplink.dll">
-      <CopyToOutputDirectory>PreserveNewest</CopyToOutputDirectory>
-    </Content>
-    <Content Include="win-x86\storj_uplink.dll">
-      <CopyToOutputDirectory>PreserveNewest</CopyToOutputDirectory>
-    </Content>
-  </ItemGroup>
-  <ItemGroup>
-    <PackageReference Include="sqlite-net-pcl" Version="1.7.335" />
-    <PackageReference Include="SQLitePCLRaw.bundle_green" Version="2.0.3" />
-    <PackageReference Include="SQLitePCLRaw.core" Version="2.0.3" />
-    <PackageReference Include="SQLitePCLRaw.lib.e_sqlite3" Version="2.0.3" />
-    <PackageReference Include="SQLitePCLRaw.provider.dynamic_cdecl" Version="2.0.3" />
-    <PackageReference Include="uplink.NET" Version="2.7.1604" />
-    <PackageReference Include="Microsoft.CSharp" Version="4.7.0" />
-  </ItemGroup>
-=======
-
-	<PropertyGroup>
-		<TargetFramework>netstandard2.0</TargetFramework>
-		<Copyright>LGPL, Copyright © Duplicati Team 2021</Copyright>
 		<Description>Storj backend for Duplicati</Description>
 	</PropertyGroup>
 
@@ -64,5 +24,4 @@
 			<IncludeAssets>runtime; build; native; contentfiles; analyzers; buildtransitive</IncludeAssets>
 		</PackageReference>
 	</ItemGroup>
->>>>>>> 4f577c65
 </Project>