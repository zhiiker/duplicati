--- conflicted
+++ resolved
@@ -1,438 +1,358 @@
-﻿//  Copyright (C) 2017, The Duplicati Team
-//  http://www.duplicati.com, info@duplicati.com
-//
-//  This library is free software; you can redistribute it and/or modify
-//  it under the terms of the GNU Lesser General Public License as
-//  published by the Free Software Foundation; either version 2.1 of the
-//  License, or (at your option) any later version.
-//
-//  This library is distributed in the hope that it will be useful, but
-//  WITHOUT ANY WARRANTY; without even the implied warranty of
-//  MERCHANTABILITY or FITNESS FOR A PARTICULAR PURPOSE. See the GNU
-//  Lesser General Public License for more details.
-//
-//  You should have received a copy of the GNU Lesser General Public
-//  License along with this library; if not, write to the Free Software
-//  Foundation, Inc., 59 Temple Place, Suite 330, Boston, MA 02111-1307 USA
-using System;
-using System.Collections.Generic;
-using System.Linq;
-using System.Net.Security;
-using System.Runtime.Remoting.Messaging;
-using System.Security.Cryptography.X509Certificates;
-
-<<<<<<< HEAD
-using Duplicati.Library.Interface;
-
-namespace Duplicati.Library.Utility
-=======
-using Duplicati.Library.Interface;
-
-namespace Duplicati.Library.Utility
->>>>>>> 82c14c5c
-{
-    public static class SystemContextSettings
-    {
-        private static string defaultTempPath = null;
-
-        private struct SystemSettings
-        {
-            public string Tempdir;
-            public long Buffersize;
-        }
-
-        public static string DefaultTempPath
-        {
-            get
-            {
-                return defaultTempPath ?? System.IO.Path.GetTempPath();
-            }
-            set
-            {
-                if (!System.IO.Directory.Exists(value))
-                    throw new FolderMissingException(Strings.TempFolder.TempFolderDoesNotExistError(value));
-                defaultTempPath = value;
-            }
-        }
-
-        public static IDisposable StartSession(string tempdir = null, long buffersize = 0)
-        {
-            if (buffersize < 1024)
-<<<<<<< HEAD
-                buffersize = 64 * 1024;
-
-=======
-                buffersize = 64 * 1024;
-
->>>>>>> 82c14c5c
-            var systemSettings = new SystemSettings
-            {
-                Tempdir = string.IsNullOrWhiteSpace(tempdir) ? DefaultTempPath : tempdir,
-                Buffersize = buffersize
-            };
-            return CallContextSettings<SystemSettings>.StartContext(systemSettings);
-        }
-
-        public static string Tempdir
-        {
-<<<<<<< HEAD
-            get
-=======
-            get
->>>>>>> 82c14c5c
-            {
-                var tf = CallContextSettings<SystemSettings>.Settings.Tempdir;
-
-                if (string.IsNullOrWhiteSpace(tf))
-                {
-                    tf = DefaultTempPath;
-                }
-                return tf;
-            }
-            set
-            {
-                lock (CallContextSettings<SystemSettings>._lock)
-                {
-                    var st = CallContextSettings<SystemSettings>.Settings;
-                    st.Tempdir = value;
-                    CallContextSettings<SystemSettings>.Settings = st;
-                }
-            }
-        }
-
-<<<<<<< HEAD
-        public static long Buffersize
-=======
-        public static long Buffersize
->>>>>>> 82c14c5c
-        {
-            get
-            {
-                var bs = CallContextSettings<SystemSettings>.Settings.Buffersize;
-<<<<<<< HEAD
-                if (bs < 1024)
-                    bs = 64 * 1024;
-                return bs;
-            }
-        }
-=======
-                if (bs < 1024)
-                    bs = 64 * 1024;
-                return bs;
-            }
-        }
->>>>>>> 82c14c5c
-    }
-
-
-    /// <summary>
-    /// Class for providing call-context access to http settings
-    /// </summary>
-    public static class HttpContextSettings
-    {
-        /// <summary>
-        /// Internal struct with properties
-        /// </summary>
-        private struct HttpSettings
-        {
-            /// <summary>
-            /// Gets or sets the operation timeout.
-            /// </summary>
-            /// <value>The operation timeout.</value>
-            public TimeSpan OperationTimeout;
-            /// <summary>
-            /// Gets or sets the read write timeout.
-            /// </summary>
-            /// <value>The read write timeout.</value>
-            public TimeSpan ReadWriteTimeout;
-            /// <summary>
-            /// Gets or sets a value indicating whether http requests are buffered.
-            /// </summary>
-            /// <value><c>true</c> if buffer requests; otherwise, <c>false</c>.</value>
-            public bool BufferRequests;
-            /// <summary>
-            /// Gets or sets the certificate validator.
-            /// </summary>
-            /// <value>The certificate validator.</value>
-            public SslCertificateValidator CertificateValidator;
-        }
-
-        /// <summary>
-        /// Starts a new session
-        /// </summary>
-        /// <returns>The session.</returns>
-        /// <param name="operationTimeout">The operation timeout.</param>
-        /// <param name="readwriteTimeout">The readwrite timeout.</param>
-        /// <param name="bufferRequests">If set to <c>true</c> http requests are buffered.</param>
-        public static IDisposable StartSession(TimeSpan operationTimeout = default(TimeSpan), TimeSpan readwriteTimeout = default(TimeSpan), bool bufferRequests = false, bool acceptAnyCertificate = false, string[] allowedCertificates = null)
-<<<<<<< HEAD
-        {
-            // Make sure we always use our own version of the callback
-=======
-        {
-            // Make sure we always use our own version of the callback
->>>>>>> 82c14c5c
-            System.Net.ServicePointManager.ServerCertificateValidationCallback = ServicePointManagerCertificateCallback;
-
-            var httpSettings = new HttpSettings
-            {
-                OperationTimeout = operationTimeout,
-                ReadWriteTimeout = readwriteTimeout,
-                BufferRequests = bufferRequests,
-                CertificateValidator = acceptAnyCertificate || (allowedCertificates != null)
-                    ? new SslCertificateValidator(acceptAnyCertificate, allowedCertificates)
-                    : null
-            };
-<<<<<<< HEAD
-
-=======
-
->>>>>>> 82c14c5c
-            return CallContextSettings<HttpSettings>.StartContext(httpSettings);
-        }
-
-        /// <summary>
-        /// The callback used to defer the call context, such that each scope can have its own callback
-        /// </summary>
-        /// <returns><c>true</c>, if point manager certificate callback was serviced, <c>false</c> otherwise.</returns>
-        /// <param name="sender">The sender of the validation.</param>
-        /// <param name="certificate">The certificate to validate.</param>
-        /// <param name="chain">The certificate chain.</param>
-        /// <param name="sslPolicyErrors">Errors discovered.</param>
-        private static bool ServicePointManagerCertificateCallback(object sender, X509Certificate certificate, X509Chain chain, SslPolicyErrors sslPolicyErrors)
-        {
-            // If we have a custom SSL validator, invoke it
-            if (HttpContextSettings.CertificateValidator != null)
-<<<<<<< HEAD
-                return CertificateValidator.ValidateServerCertficate(sender, certificate, chain, sslPolicyErrors);
-
-            // Default is to only approve certificates without errors
-=======
-                return CertificateValidator.ValidateServerCertficate(sender, certificate, chain, sslPolicyErrors);
-
-            // Default is to only approve certificates without errors
->>>>>>> 82c14c5c
-            var result = sslPolicyErrors == SslPolicyErrors.None;
-
-            // Hack: If we have no validator, see if the context is all messed up
-            // This is not the right way, but ServicePointManager is not designed right for this
-            var any = false;
-            foreach (var v in CallContextSettings<HttpSettings>.GetAllInstances())
-                if (v.CertificateValidator != null)
-<<<<<<< HEAD
-                {
-                    var t = v.CertificateValidator.ValidateServerCertficate(sender, certificate, chain, sslPolicyErrors);
-
-                    // First instance overrides framework result
-=======
-                {
-                    var t = v.CertificateValidator.ValidateServerCertficate(sender, certificate, chain, sslPolicyErrors);
-
-                    // First instance overrides framework result
->>>>>>> 82c14c5c
-                    if (!any)
-                        result = t;
-
-                    // If there are more, we see if anyone will accept it
-                    else
-<<<<<<< HEAD
-                        result |= t;
-
-=======
-                        result |= t;
-
->>>>>>> 82c14c5c
-                    any = true;
-                }
-
-            return result;
-        }
-
-        /// <summary>
-        /// Gets the operation timeout.
-        /// </summary>
-        /// <value>The operation timeout.</value>
-        public static TimeSpan OperationTimeout => CallContextSettings<HttpSettings>.Settings.OperationTimeout;
-        /// <summary>
-        /// Gets the read-write timeout.
-        /// </summary>
-        /// <value>The read write timeout.</value>
-		public static TimeSpan ReadWriteTimeout => CallContextSettings<HttpSettings>.Settings.ReadWriteTimeout;
-        /// <summary>
-        /// Gets a value indicating whether https requests are buffered.
-        /// </summary>
-        /// <value><c>true</c> if buffer requests; otherwise, <c>false</c>.</value>
-		public static bool BufferRequests => CallContextSettings<HttpSettings>.Settings.BufferRequests;
-        /// <summary>
-        /// Gets or sets the certificate validator.
-        /// </summary>
-        /// <value>The certificate validator.</value>
-<<<<<<< HEAD
-        public static SslCertificateValidator CertificateValidator => CallContextSettings<HttpSettings>.Settings.CertificateValidator;
-
-    }
-=======
-        public static SslCertificateValidator CertificateValidator => CallContextSettings<HttpSettings>.Settings.CertificateValidator;
-
-    }
->>>>>>> 82c14c5c
-
-    /// <summary>
-    /// Help class for providing settings in the current call context
-    /// </summary>
-    public static class CallContextSettings<T>
-    {
-        /// <summary>
-        /// The settings that are stored in the call context, which are not serializable
-        /// </summary>
-<<<<<<< HEAD
-        private static Dictionary<string, T> _settings = new Dictionary<string, T>();
-=======
-        private static readonly Dictionary<string, T> _settings = new Dictionary<string, T>();
->>>>>>> 82c14c5c
-
-        /// <summary>
-        /// The context setting types that are used and need their private setting key
-        /// to prevent overwriting each others settings.
-        /// </summary>
-        private static string contextSettingsType = null;
-
-        /// <summary>
-        /// Lock for protecting the dictionary
-        /// </summary>
-        public static readonly object _lock = new object();
-
-        /// <summary>
-        /// Gets or sets the values in the current call context
-        /// </summary>
-        /// <value>The settings.</value>
-        public static T Settings
-        {
-            get
-            {
-                var key = ContextID;
-                if (string.IsNullOrWhiteSpace(key))
-                    return default(T);
-
-
-                if (!_settings.TryGetValue(key, out T res))
-                    lock (_lock) // if not present but context id is not null, wait
-                        if (!_settings.TryGetValue(key, out res))
-                            return default(T);
-
-                return res;
-            }
-            set
-<<<<<<< HEAD
-            {
-=======
-            {
->>>>>>> 82c14c5c
-                var key = ContextID;
-                if (!string.IsNullOrWhiteSpace(key))
-                    lock (_lock)
-                        _settings[key] = value;
-            }
-        }
-
-        /// <summary>
-        /// Starts the context wit a default value.
-        /// </summary>
-        /// <returns>The disposable handle for the context.</returns>
-        /// <param name="initial">The initial value.</param>
-        public static IDisposable StartContext(string settingsKey, T initial = default(T))
-        {
-            contextSettingsType = settingsKey;
-            var res = new ContextGuard();
-            Settings = initial;
-            return res;
-        }
-
-        /// <summary>
-        /// Starts the context wit a default value.
-        /// </summary>
-        /// <returns>The disposable handle for the context.</returns>
-        /// <param name="initial">The initial value.</param>
-        public static IDisposable StartContext(T initial = default(T))
-        {
-            return StartContext(typeof(T).ToString(), initial);
-        }
-
-        /// <summary>
-        /// Gets all instances currently registered
-        /// </summary>
-        internal static T[] GetAllInstances()
-        {
-            lock (_lock)
-                return _settings.Values.ToArray();
-        }
-
-        /// <summary>
-        /// Help class for providing a way to release resources associated with a call context
-        /// </summary>
-        private class ContextGuard : IDisposable
-        {
-            /// <summary>
-            /// Randomly generated identifier
-            /// </summary>
-            private readonly string ID = Guid.NewGuid().ToString();
-
-            /// <summary>
-            /// Initializes a new instance of the
-            /// <see cref="T:Duplicati.Library.Utility.CallContextSettings`1.ContextGuard"/> class,
-            /// and sets up the call context
-            /// </summary>
-            public ContextGuard()
-<<<<<<< HEAD
-            {
-
-                CallContext.LogicalSetData(contextSettingsType, ID);
-=======
-            {
-
-                CallContext.LogicalSetData(contextSettingsType, ID);
->>>>>>> 82c14c5c
-            }
-
-            /// <summary>
-            /// Releases all resource used by the
-            /// <see cref="T:Duplicati.Library.Utility.CallContextSettings`1.ContextGuard"/> object.
-            /// </summary>
-            /// <remarks>Call <see cref="Dispose"/> when you are finished using the
-            /// <see cref="T:Duplicati.Library.Utility.CallContextSettings`1.ContextGuard"/>. The <see cref="Dispose"/>
-            /// method leaves the <see cref="T:Duplicati.Library.Utility.CallContextSettings`1.ContextGuard"/> in an
-            /// unusable state. After calling <see cref="Dispose"/>, you must release all references to the
-            /// <see cref="T:Duplicati.Library.Utility.CallContextSettings`1.ContextGuard"/> so the garbage collector
-            /// can reclaim the memory that the
-            /// <see cref="T:Duplicati.Library.Utility.CallContextSettings`1.ContextGuard"/> was occupying.</remarks>
-            public void Dispose()
-            {
-                lock (_lock)
-                {
-                    // Release the resources, if any
-                    _settings.Remove(ID);
-                }
-
-                CallContext.LogicalSetData(contextSettingsType, null);
-            }
-        }
-
-        /// <summary>
-        /// Gets the context ID for this call.
-        /// </summary>
-        /// <value>The context identifier.</value>
-        private static string ContextID
-        {
-            get
-            {
-                return contextSettingsType != null ? CallContext.LogicalGetData(contextSettingsType) as string : null;
-            }
-        }
-<<<<<<< HEAD
-    }
-}
-=======
-    }
-}
-
->>>>>>> 82c14c5c
+﻿//  Copyright (C) 2017, The Duplicati Team
+//  http://www.duplicati.com, info@duplicati.com
+//
+//  This library is free software; you can redistribute it and/or modify
+//  it under the terms of the GNU Lesser General Public License as
+//  published by the Free Software Foundation; either version 2.1 of the
+//  License, or (at your option) any later version.
+//
+//  This library is distributed in the hope that it will be useful, but
+//  WITHOUT ANY WARRANTY; without even the implied warranty of
+//  MERCHANTABILITY or FITNESS FOR A PARTICULAR PURPOSE. See the GNU
+//  Lesser General Public License for more details.
+//
+//  You should have received a copy of the GNU Lesser General Public
+//  License along with this library; if not, write to the Free Software
+//  Foundation, Inc., 59 Temple Place, Suite 330, Boston, MA 02111-1307 USA
+using System;
+using System.Collections.Generic;
+using System.Linq;
+using System.Net.Security;
+using System.Runtime.Remoting.Messaging;
+using System.Security.Cryptography.X509Certificates;
+
+using Duplicati.Library.Interface;
+
+namespace Duplicati.Library.Utility
+{
+    public static class SystemContextSettings
+    {
+        private static string defaultTempPath = null;
+
+        private struct SystemSettings
+        {
+            public string Tempdir;
+            public long Buffersize;
+        }
+
+        public static string DefaultTempPath
+        {
+            get
+            {
+                return defaultTempPath ?? System.IO.Path.GetTempPath();
+            }
+            set
+            {
+                if (!System.IO.Directory.Exists(value))
+                    throw new FolderMissingException(Strings.TempFolder.TempFolderDoesNotExistError(value));
+                defaultTempPath = value;
+            }
+        }
+
+        public static IDisposable StartSession(string tempdir = null, long buffersize = 0)
+        {
+            if (buffersize < 1024)
+                buffersize = 64 * 1024;
+
+            var systemSettings = new SystemSettings
+            {
+                Tempdir = string.IsNullOrWhiteSpace(tempdir) ? DefaultTempPath : tempdir,
+                Buffersize = buffersize
+            };
+            return CallContextSettings<SystemSettings>.StartContext(systemSettings);
+        }
+
+        public static string Tempdir
+        {
+            get
+            {
+                var tf = CallContextSettings<SystemSettings>.Settings.Tempdir;
+
+                if (string.IsNullOrWhiteSpace(tf))
+                {
+                    tf = DefaultTempPath;
+                }
+                return tf;
+            }
+            set
+            {
+                lock (CallContextSettings<SystemSettings>._lock)
+                {
+                    var st = CallContextSettings<SystemSettings>.Settings;
+                    st.Tempdir = value;
+                    CallContextSettings<SystemSettings>.Settings = st;
+                }
+            }
+        }
+
+        public static long Buffersize
+        {
+            get
+            {
+                var bs = CallContextSettings<SystemSettings>.Settings.Buffersize;
+                if (bs < 1024)
+                    bs = 64 * 1024;
+                return bs;
+            }
+        }
+    }
+
+
+    /// <summary>
+    /// Class for providing call-context access to http settings
+    /// </summary>
+    public static class HttpContextSettings
+    {
+        /// <summary>
+        /// Internal struct with properties
+        /// </summary>
+        private struct HttpSettings
+        {
+            /// <summary>
+            /// Gets or sets the operation timeout.
+            /// </summary>
+            /// <value>The operation timeout.</value>
+            public TimeSpan OperationTimeout;
+            /// <summary>
+            /// Gets or sets the read write timeout.
+            /// </summary>
+            /// <value>The read write timeout.</value>
+            public TimeSpan ReadWriteTimeout;
+            /// <summary>
+            /// Gets or sets a value indicating whether http requests are buffered.
+            /// </summary>
+            /// <value><c>true</c> if buffer requests; otherwise, <c>false</c>.</value>
+            public bool BufferRequests;
+            /// <summary>
+            /// Gets or sets the certificate validator.
+            /// </summary>
+            /// <value>The certificate validator.</value>
+            public SslCertificateValidator CertificateValidator;
+        }
+
+        /// <summary>
+        /// Starts a new session
+        /// </summary>
+        /// <returns>The session.</returns>
+        /// <param name="operationTimeout">The operation timeout.</param>
+        /// <param name="readwriteTimeout">The readwrite timeout.</param>
+        /// <param name="bufferRequests">If set to <c>true</c> http requests are buffered.</param>
+        public static IDisposable StartSession(TimeSpan operationTimeout = default(TimeSpan), TimeSpan readwriteTimeout = default(TimeSpan), bool bufferRequests = false, bool acceptAnyCertificate = false, string[] allowedCertificates = null)
+        {
+            // Make sure we always use our own version of the callback
+            System.Net.ServicePointManager.ServerCertificateValidationCallback = ServicePointManagerCertificateCallback;
+
+            var httpSettings = new HttpSettings
+            {
+                OperationTimeout = operationTimeout,
+                ReadWriteTimeout = readwriteTimeout,
+                BufferRequests = bufferRequests,
+                CertificateValidator = acceptAnyCertificate || (allowedCertificates != null)
+                    ? new SslCertificateValidator(acceptAnyCertificate, allowedCertificates)
+                    : null
+            };
+
+            return CallContextSettings<HttpSettings>.StartContext(httpSettings);
+        }
+
+        /// <summary>
+        /// The callback used to defer the call context, such that each scope can have its own callback
+        /// </summary>
+        /// <returns><c>true</c>, if point manager certificate callback was serviced, <c>false</c> otherwise.</returns>
+        /// <param name="sender">The sender of the validation.</param>
+        /// <param name="certificate">The certificate to validate.</param>
+        /// <param name="chain">The certificate chain.</param>
+        /// <param name="sslPolicyErrors">Errors discovered.</param>
+        private static bool ServicePointManagerCertificateCallback(object sender, X509Certificate certificate, X509Chain chain, SslPolicyErrors sslPolicyErrors)
+        {
+            // If we have a custom SSL validator, invoke it
+            if (HttpContextSettings.CertificateValidator != null)
+                return CertificateValidator.ValidateServerCertficate(sender, certificate, chain, sslPolicyErrors);
+
+            // Default is to only approve certificates without errors
+            var result = sslPolicyErrors == SslPolicyErrors.None;
+
+            // Hack: If we have no validator, see if the context is all messed up
+            // This is not the right way, but ServicePointManager is not designed right for this
+            var any = false;
+            foreach (var v in CallContextSettings<HttpSettings>.GetAllInstances())
+                if (v.CertificateValidator != null)
+                {
+                    var t = v.CertificateValidator.ValidateServerCertficate(sender, certificate, chain, sslPolicyErrors);
+
+                    // First instance overrides framework result
+                    if (!any)
+                        result = t;
+
+                    // If there are more, we see if anyone will accept it
+                    else
+                        result |= t;
+
+                    any = true;
+                }
+
+            return result;
+        }
+
+        /// <summary>
+        /// Gets the operation timeout.
+        /// </summary>
+        /// <value>The operation timeout.</value>
+        public static TimeSpan OperationTimeout => CallContextSettings<HttpSettings>.Settings.OperationTimeout;
+        /// <summary>
+        /// Gets the read-write timeout.
+        /// </summary>
+        /// <value>The read write timeout.</value>
+		public static TimeSpan ReadWriteTimeout => CallContextSettings<HttpSettings>.Settings.ReadWriteTimeout;
+        /// <summary>
+        /// Gets a value indicating whether https requests are buffered.
+        /// </summary>
+        /// <value><c>true</c> if buffer requests; otherwise, <c>false</c>.</value>
+		public static bool BufferRequests => CallContextSettings<HttpSettings>.Settings.BufferRequests;
+        /// <summary>
+        /// Gets or sets the certificate validator.
+        /// </summary>
+        /// <value>The certificate validator.</value>
+        public static SslCertificateValidator CertificateValidator => CallContextSettings<HttpSettings>.Settings.CertificateValidator;
+
+    }
+
+    /// <summary>
+    /// Help class for providing settings in the current call context
+    /// </summary>
+    public static class CallContextSettings<T>
+    {
+        /// <summary>
+        /// The settings that are stored in the call context, which are not serializable
+        /// </summary>
+        private static readonly Dictionary<string, T> _settings = new Dictionary<string, T>();
+
+        /// <summary>
+        /// The context setting types that are used and need their private setting key
+        /// to prevent overwriting each others settings.
+        /// </summary>
+        private static string contextSettingsType = null;
+
+        /// <summary>
+        /// Lock for protecting the dictionary
+        /// </summary>
+        public static readonly object _lock = new object();
+
+        /// <summary>
+        /// Gets or sets the values in the current call context
+        /// </summary>
+        /// <value>The settings.</value>
+        public static T Settings
+        {
+            get
+            {
+                var key = ContextID;
+                if (string.IsNullOrWhiteSpace(key))
+                    return default(T);
+
+
+                if (!_settings.TryGetValue(key, out T res))
+                    lock (_lock) // if not present but context id is not null, wait
+                        if (!_settings.TryGetValue(key, out res))
+                            return default(T);
+
+                return res;
+            }
+            set
+            {
+                var key = ContextID;
+                if (!string.IsNullOrWhiteSpace(key))
+                    lock (_lock)
+                        _settings[key] = value;
+            }
+        }
+
+        /// <summary>
+        /// Starts the context wit a default value.
+        /// </summary>
+        /// <returns>The disposable handle for the context.</returns>
+        /// <param name="initial">The initial value.</param>
+        public static IDisposable StartContext(string settingsKey, T initial = default(T))
+        {
+            contextSettingsType = settingsKey;
+            var res = new ContextGuard();
+            Settings = initial;
+            return res;
+        }
+
+        /// <summary>
+        /// Starts the context wit a default value.
+        /// </summary>
+        /// <returns>The disposable handle for the context.</returns>
+        /// <param name="initial">The initial value.</param>
+        public static IDisposable StartContext(T initial = default(T))
+        {
+            return StartContext(typeof(T).ToString(), initial);
+        }
+
+        /// <summary>
+        /// Gets all instances currently registered
+        /// </summary>
+        internal static T[] GetAllInstances()
+        {
+            lock (_lock)
+                return _settings.Values.ToArray();
+        }
+
+        /// <summary>
+        /// Help class for providing a way to release resources associated with a call context
+        /// </summary>
+        private class ContextGuard : IDisposable
+        {
+            /// <summary>
+            /// Randomly generated identifier
+            /// </summary>
+            private readonly string ID = Guid.NewGuid().ToString();
+
+            /// <summary>
+            /// Initializes a new instance of the
+            /// <see cref="T:Duplicati.Library.Utility.CallContextSettings`1.ContextGuard"/> class,
+            /// and sets up the call context
+            /// </summary>
+            public ContextGuard()
+            {
+
+                CallContext.LogicalSetData(contextSettingsType, ID);
+            }
+
+            /// <summary>
+            /// Releases all resource used by the
+            /// <see cref="T:Duplicati.Library.Utility.CallContextSettings`1.ContextGuard"/> object.
+            /// </summary>
+            /// <remarks>Call <see cref="Dispose"/> when you are finished using the
+            /// <see cref="T:Duplicati.Library.Utility.CallContextSettings`1.ContextGuard"/>. The <see cref="Dispose"/>
+            /// method leaves the <see cref="T:Duplicati.Library.Utility.CallContextSettings`1.ContextGuard"/> in an
+            /// unusable state. After calling <see cref="Dispose"/>, you must release all references to the
+            /// <see cref="T:Duplicati.Library.Utility.CallContextSettings`1.ContextGuard"/> so the garbage collector
+            /// can reclaim the memory that the
+            /// <see cref="T:Duplicati.Library.Utility.CallContextSettings`1.ContextGuard"/> was occupying.</remarks>
+            public void Dispose()
+            {
+                lock (_lock)
+                {
+                    // Release the resources, if any
+                    _settings.Remove(ID);
+                }
+
+                CallContext.LogicalSetData(contextSettingsType, null);
+            }
+        }
+
+        /// <summary>
+        /// Gets the context ID for this call.
+        /// </summary>
+        /// <value>The context identifier.</value>
+        private static string ContextID
+        {
+            get
+            {
+                return contextSettingsType != null ? CallContext.LogicalGetData(contextSettingsType) as string : null;
+            }
+        }
+    }
+}