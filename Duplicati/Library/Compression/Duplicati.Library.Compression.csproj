﻿<Project Sdk="Microsoft.NET.Sdk">
<<<<<<< HEAD

  <PropertyGroup>
    <TargetFramework>netstandard2.0</TargetFramework>    
    <Copyright>LGPL, Copyright © Duplicati Team 2021</Copyright>
    <Description>Compression implementation for Duplicati</Description>
  </PropertyGroup>

  <ItemGroup>
    <PackageReference Include="sharpcompress" Version="0.24.0" />
  </ItemGroup>

  <ItemGroup Condition=" '$(TargetFramework)' != 'netstandard2.1' ">
=======
  <PropertyGroup>
    <TargetFramework>net471</TargetFramework>
    <OutputType>Library</OutputType>
    <AssemblyOriginatorKeyFile>Duplicati.snk</AssemblyOriginatorKeyFile>
    <UseMSBuildEngine>false</UseMSBuildEngine>
    <GenerateAssemblyInfo>false</GenerateAssemblyInfo>
  </PropertyGroup>
  <ItemGroup>
>>>>>>> 72e47e41
    <Reference Include="managed-lzma">
      <HintPath>..\..\..\thirdparty\ManagedLZMA\managed-lzma.dll</HintPath>
    </Reference>
  </ItemGroup>
<<<<<<< HEAD

  <ItemGroup>
    <ProjectReference Include="..\Interface\Duplicati.Library.Interface.csproj" />
    <ProjectReference Include="..\Localization\Duplicati.Library.Localization.csproj" />
    <ProjectReference Include="..\Utility\Duplicati.Library.Utility.csproj" />
    <ProjectReference Include="..\Logging\Duplicati.Library.Logging.csproj" />
  </ItemGroup>

  <ItemGroup>
    <PackageReference Include="Microsoft.DotNet.Analyzers.Compatibility" Version="0.2.12-alpha">
      <PrivateAssets>all</PrivateAssets>
      <IncludeAssets>runtime; build; native; contentfiles; analyzers; buildtransitive</IncludeAssets>
    </PackageReference>
  </ItemGroup>

=======
  <ItemGroup>
    <ProjectReference Include="..\Utility\Duplicati.Library.Utility.csproj" />
    <ProjectReference Include="..\Interface\Duplicati.Library.Interface.csproj" />
    <ProjectReference Include="..\Logging\Duplicati.Library.Logging.csproj" />
    <ProjectReference Include="..\Localization\Duplicati.Library.Localization.csproj" />
    <ProjectReference Include="..\Common\Duplicati.Library.Common.csproj" />
  </ItemGroup>
  <ItemGroup>
    <PackageReference Include="SharpCompress" Version="0.36.0" />
  </ItemGroup>
>>>>>>> 72e47e41
</Project><|MERGE_RESOLUTION|>--- conflicted
+++ resolved
@@ -1,5 +1,4 @@
 ﻿<Project Sdk="Microsoft.NET.Sdk">
-<<<<<<< HEAD
 
   <PropertyGroup>
     <TargetFramework>netstandard2.0</TargetFramework>    
@@ -8,25 +7,14 @@
   </PropertyGroup>
 
   <ItemGroup>
-    <PackageReference Include="sharpcompress" Version="0.24.0" />
+    <PackageReference Include="sharpcompress" Version="0.36.0" />
   </ItemGroup>
 
   <ItemGroup Condition=" '$(TargetFramework)' != 'netstandard2.1' ">
-=======
-  <PropertyGroup>
-    <TargetFramework>net471</TargetFramework>
-    <OutputType>Library</OutputType>
-    <AssemblyOriginatorKeyFile>Duplicati.snk</AssemblyOriginatorKeyFile>
-    <UseMSBuildEngine>false</UseMSBuildEngine>
-    <GenerateAssemblyInfo>false</GenerateAssemblyInfo>
-  </PropertyGroup>
-  <ItemGroup>
->>>>>>> 72e47e41
     <Reference Include="managed-lzma">
       <HintPath>..\..\..\thirdparty\ManagedLZMA\managed-lzma.dll</HintPath>
     </Reference>
   </ItemGroup>
-<<<<<<< HEAD
 
   <ItemGroup>
     <ProjectReference Include="..\Interface\Duplicati.Library.Interface.csproj" />
@@ -42,16 +30,4 @@
     </PackageReference>
   </ItemGroup>
 
-=======
-  <ItemGroup>
-    <ProjectReference Include="..\Utility\Duplicati.Library.Utility.csproj" />
-    <ProjectReference Include="..\Interface\Duplicati.Library.Interface.csproj" />
-    <ProjectReference Include="..\Logging\Duplicati.Library.Logging.csproj" />
-    <ProjectReference Include="..\Localization\Duplicati.Library.Localization.csproj" />
-    <ProjectReference Include="..\Common\Duplicati.Library.Common.csproj" />
-  </ItemGroup>
-  <ItemGroup>
-    <PackageReference Include="SharpCompress" Version="0.36.0" />
-  </ItemGroup>
->>>>>>> 72e47e41
 </Project>