--- conflicted
+++ resolved
@@ -231,7 +231,7 @@
         if (usehttps != null)
             connection.ApplicationSettings.ServerUseHTTPS = bool.Parse(usehttps);
 
-        if(connection.ApplicationSettings.ServerUseHTTPS && connection.ApplicationSettings.ServerSSLCertificate == null)
+        if (connection.ApplicationSettings.ServerUseHTTPS && connection.ApplicationSettings.ServerSSLCertificate == null)
             throw new ArgumentException(Strings.Server.SSLParametersMismatch);
 
         var webroot = Library.AutoUpdater.UpdaterManager.INSTALLATIONDIR;
@@ -260,14 +260,10 @@
 #endif
         }
 
-<<<<<<< HEAD
-=======
         options.TryGetValue(OPTION_WEBSERVICE_SPAPATHS, out var spaPathsString);
         if (string.IsNullOrWhiteSpace(spaPathsString))
             spaPathsString = DEFAULT_OPTION_SPAPATHS;
 
-        var certValid = cert != null && cert.HasPrivateKey;
->>>>>>> 760c2902
         var settings = new ParsedWebserverSettings(
             webroot,
             -1,
