--- conflicted
+++ resolved
@@ -14,19 +14,8 @@
         </div>
         <div class="input checkbox">
             <input type="checkbox" class="checkbox" id="remote" name="remote" ng-model="allowRemoteAccess" />
-<<<<<<< HEAD
-            <label for="remote" translate>Allow remote access (requires restart)</label>     
-            <div class="sublabel" translate>By allowing remote access, the server listens to requests from any machine on your network. If you enable this option, make sure you are always using the computer on a secure firewall protected network.</div>
-        </div>            
-
-        <div class="input checkbox">
-            <input type="checkbox" class="checkbox" id="trayiconlogin" name="trayiconlogin" ng-model="disableTrayIconLogin" />
-            <label for="trayiconlogin" translate>Prevent tray icon automatic log-in</label>
-            <div class="sublabel" translate>By default, the tray icon will open the user interface with a token than unlocks the user interface. This ensures that you can access the user interface from the tray icon, while requiring others to enter a password. If you prefer having to type in the password, even when accessing the user interface from the tray icon, enable this option.</div>
-=======
             <label for="remote" translate>Allow remote access (requires restart)</label>
             <div class="sublabel" translate>By allowing remote access, the server listens to requests from any machine on your network. If you enable this option, make sure you are always using the computer on a secure firewall protected network.</div>
->>>>>>> 82c14c5c
         </div>
         <div class="input mixed multiple" ng-show="allowRemoteAccess">
             <label for="hostnames" translate>Hostnames</label>
@@ -41,12 +30,7 @@
         </div>
 
 
-<<<<<<< HEAD
-
-        <h2>{{'Pause after startup or hibernation' | translate}}<span class="info">i</span></h2>
-=======
         <h2>{{'Pause after startup or hibernation' | translate}}</h2>
->>>>>>> 82c14c5c
         <div class="input mixed multiple">
             <label for="pauseTime" translate>Pause</label>
             <select id="pauseTime" name="pauseTime" ng-model="startupDelayDurationValue">
