﻿using System;
using System.Collections.Generic;
using System.Globalization;
using System.Linq;
using Duplicati.Library.Common;
using Duplicati.Library.Common.IO;

namespace Duplicati.Server
{
    public class Program
    {

        private static readonly List<string> AlternativeHelpStrings = new List<string> { "help", "/help", "usage", "/usage", "--help" };

        private static readonly List<string> ParameterFileOptionStrings = new List<string> { "parameters-file", "parameterfile" };

        /// <summary>
        /// The log tag for messages from this class
        /// </summary>
        private static readonly string LOGTAG = Library.Logging.Log.LogTagFromType<Program>();
        /// <summary>
        /// The path to the directory that contains the main executable
        /// </summary>
        public static readonly string StartupPath = Duplicati.Library.AutoUpdater.UpdaterManager.InstalledBaseDir;

        /// <summary>
        /// The name of the environment variable that holds the path to the data folder used by Duplicati
        /// </summary>
        private static readonly string DATAFOLDER_ENV_NAME = Duplicati.Library.AutoUpdater.AutoUpdateSettings.AppName.ToUpper(CultureInfo.InvariantCulture) + "_HOME";

        /// <summary>
        /// The environment variable that holds the database key used to encrypt the SQLite database
        /// </summary>
        private static readonly string DB_KEY_ENV_NAME = Duplicati.Library.AutoUpdater.AutoUpdateSettings.AppName.ToUpper(CultureInfo.InvariantCulture) + "_DB_KEY";

        /// <summary>
        /// Gets the folder where Duplicati data is stored
        /// </summary>
        public static string DataFolder { get; private set; }

        /// <summary>
        /// The single instance
        /// </summary>
<<<<<<< HEAD
        public static SingleInstance Instance = null;
=======
        public static SingleInstance ApplicationInstance = null;
>>>>>>> 82c14c5c

        /// <summary>
        /// This is the only access to the database
        /// </summary>
        public static Database.Connection DataConnection;

        /// <summary>
        /// This is the lock to be used before manipulating the shared resources
        /// </summary>
        public static readonly object MainLock = new object();

        /// <summary>
        /// This is the scheduling thread
        /// </summary>
        public static Scheduler Scheduler;

        /// <summary>
        /// This is the working thread
        /// </summary>
        public static Duplicati.Library.Utility.WorkerThread<Runner.IRunnerData> WorkThread;

        /// <summary>
        /// List of completed task results
        /// </summary>
        public static readonly List<KeyValuePair<long, Exception>> TaskResultCache = new List<KeyValuePair<long, Exception>>();

        /// <summary>
        /// The maximum number of completed task results to keep in memory
        /// </summary>
        private static readonly int MAX_TASK_RESULT_CACHE_SIZE = 100;

        /// <summary>
        /// The thread running the ping-pong handler
        /// </summary>
        private static System.Threading.Thread PingPongThread;

        /// <summary>
        /// The path to the file that contains the current database
        /// </summary>
        private static string DatabasePath;

        /// <summary>
        /// The controller interface for pause/resume and throttle options
        /// </summary>
        public static LiveControls LiveControl;

        /// <summary>
        /// The application exit event
        /// </summary>
        public static System.Threading.ManualResetEvent ApplicationExitEvent;

        /// <summary>
        /// The webserver instance
        /// </summary>
        private static WebServer.Server WebServer;

        /// <summary>
        /// The update poll thread.
        /// </summary>
        public static UpdatePollThread UpdatePoller;

        /// <summary>
        /// An event that is set once the server is ready to respond to requests
        /// </summary>
        public static readonly System.Threading.ManualResetEvent ServerStartedEvent = new System.Threading.ManualResetEvent(false);

        /// <summary>
        /// The status event signaler, used to control long polling of status updates
        /// </summary>
<<<<<<< HEAD
        public static EventPollNotify StatusEventNotifyer = new EventPollNotify();
=======
        public static readonly EventPollNotify StatusEventNotifyer = new EventPollNotify();
>>>>>>> 82c14c5c

        /// <summary>
        /// A delegate method for creating a copy of the current progress state
        /// </summary>
        public static Func<Duplicati.Server.Serialization.Interface.IProgressEventData> GenerateProgressState;

        /// <summary>
        /// An event ID that increases whenever the database is updated
        /// </summary>
        public static long LastDataUpdateID = 0;

        /// <summary>
        /// An event ID that increases whenever a notification is updated
        /// </summary>
        public static long LastNotificationUpdateID = 0;

        /// <summary>
        /// The log redirect handler
        /// </summary>
        public static readonly LogWriteHandler LogHandler = new LogWriteHandler();

        /// <summary>
        /// Used to check the origin of the web server (e.g. Tray icon or a stand alone Server)
        /// </summary>
        public static string Origin = "Server";

        private static System.Threading.Timer PurgeTempFilesTimer = null;

        /// <summary>
        /// Used to maintain a reference to initialized system settings.
        /// </summary>
        private static IDisposable SystemSettings;

        public static int ServerPort
        {
            get
            {
                return WebServer.Port;
            }
        }

        public static bool IsFirstRun
        {
            get { return DataConnection.ApplicationSettings.IsFirstRun; }
            set { DataConnection.ApplicationSettings.IsFirstRun = value; }
        }

        public static string StartedBy
        {
            get { return Origin; }
            set { Origin = value; }
        }

        public static bool ServerPortChanged
        {
            get { return DataConnection.ApplicationSettings.ServerPortChanged; }
            set { DataConnection.ApplicationSettings.ServerPortChanged = value; }
        }

        /// <summary>
        /// The main entry point for the application.
        /// </summary>
        [STAThread]
        public static int Main(string[] args)
        {
            return Duplicati.Library.AutoUpdater.UpdaterManager.RunFromMostRecent(typeof(Program).GetMethod("RealMain"), args, Duplicati.Library.AutoUpdater.AutoUpdateStrategy.Never);
        }

        public static int RealMain(string[] _args)
        {
            //If we are on Windows, append the bundled "win-tools" programs to the search path
            //We add it last, to allow the user to override with other versions
            if (Platform.IsClientWindows)
            {
                Environment.SetEnvironmentVariable("PATH",
                    Environment.GetEnvironmentVariable("PATH") +
                    System.IO.Path.PathSeparator.ToString() +
                    System.IO.Path.Combine(
                        System.IO.Path.GetDirectoryName(System.Reflection.Assembly.GetExecutingAssembly().Location),
                        "win-tools")
                );
            }

            //If this executable is invoked directly, write to console, otherwise throw exceptions
            var writeToConsole = System.Reflection.Assembly.GetEntryAssembly() == System.Reflection.Assembly.GetExecutingAssembly();

            //Find commandline options here for handling special startup cases
            var args = new List<string>(_args);
<<<<<<< HEAD
            var argtuple = Library.Utility.FilterCollector.ExtractOptions(new List<string>(args));
            var commandlineOptions = argtuple.Item1;
            var filter = argtuple.Item2;

            foreach(var s in _args)
                if (
                    s.Equals("help", StringComparison.OrdinalIgnoreCase) ||
                    s.Equals("/help", StringComparison.OrdinalIgnoreCase) ||
                    s.Equals("usage", StringComparison.OrdinalIgnoreCase) ||
                    s.Equals("/usage", StringComparison.OrdinalIgnoreCase))
                    commandlineOptions["help"] = "";


            if (commandlineOptions.ContainsKey("tempdir") && !string.IsNullOrEmpty(commandlineOptions["tempdir"]))
                Library.Utility.SystemContextSettings.DefaultTempPath = commandlineOptions["tempdir"];
            
            SystemSettings = Duplicati.Library.Utility.SystemContextSettings.StartSession();

            // Check if a parameters-file was provided. Skip if help was already specified
            if (!commandlineOptions.ContainsKey("help"))
            {
                // try and parse all parameter file aliases
                foreach (string parameterOption in new[] { "parameters-file", "parameters-file", "parameterfile" })
                {
                    if (commandlineOptions.ContainsKey(parameterOption) && !string.IsNullOrEmpty(commandlineOptions[parameterOption]))
                    {
                        string filename = commandlineOptions[parameterOption];
                        commandlineOptions.Remove(parameterOption);
                        if (!ReadOptionsFromFile(filename, ref filter, args, commandlineOptions))
                            return 100;
                        break;
                    }
                }
=======
            var optionsWithFilter = Library.Utility.FilterCollector.ExtractOptions(new List<string>(args));
            var commandlineOptions = optionsWithFilter.Item1;
            var filter = optionsWithFilter.Item2;

            if (_args.Select(s => s.ToLower()).Intersect(AlternativeHelpStrings.ConvertAll(x => x.ToLower())).Any())
            {
                return ShowHelp(writeToConsole);
>>>>>>> 82c14c5c
            }

            if (commandlineOptions.ContainsKey("tempdir") && !string.IsNullOrEmpty(commandlineOptions["tempdir"]))
            {
                Library.Utility.SystemContextSettings.DefaultTempPath = commandlineOptions["tempdir"];
            }

            Library.Utility.SystemContextSettings.StartSession();

<<<<<<< HEAD
                    return 0;
                }

                throw new Exception("Server invoked with --help");
            }

#if DEBUG
            //Log various information in the logfile
            if (!commandlineOptions.ContainsKey("log-file"))
=======
            var parameterFileOption = commandlineOptions.Keys.Select(s => s.ToLower())
                .Intersect(ParameterFileOptionStrings.ConvertAll(x => x.ToLower())).FirstOrDefault();

            if (parameterFileOption != null && !string.IsNullOrEmpty(commandlineOptions[parameterFileOption]))
>>>>>>> 82c14c5c
            {
                string filename = commandlineOptions[parameterFileOption];
                commandlineOptions.Remove(parameterFileOption);
                if (!ReadOptionsFromFile(filename, ref filter, args, commandlineOptions))
                    return 100;
            }
<<<<<<< HEAD
#endif
=======

            ConfigureLogging(commandlineOptions);
>>>>>>> 82c14c5c

            try
            {

                DataConnection = GetDatabaseConnection(commandlineOptions);

                if (!DataConnection.ApplicationSettings.FixedInvalidBackupId)
                    DataConnection.FixInvalidBackupId();

                CreateApplicationInstance(writeToConsole);

                StartOrStopUsageReporter();

                AdjustApplicationSettings(commandlineOptions);

                ApplicationExitEvent = new System.Threading.ManualResetEvent(false);

                Library.AutoUpdater.UpdaterManager.OnError += (Exception obj) =>
                {
                    DataConnection.LogError(null, "Error in updater", obj);
                };
                
                UpdatePoller = new UpdatePollThread();

                SetPurgeTempFilesTimer(commandlineOptions);

                SetLiveControls();

                SetWorkerThread();

                StartWebServer(commandlineOptions);

                if (Library.Utility.Utility.ParseBoolOption(commandlineOptions, "ping-pong-keepalive"))
                {
                    PingPongThread = new System.Threading.Thread(PingPongMethod) {IsBackground = true};
                    PingPongThread.Start();
                }

                ServerStartedEvent.Set();
                ApplicationExitEvent.WaitOne();
            }
            catch (SingleInstance.MultipleInstanceException mex)
            {
                System.Diagnostics.Trace.WriteLine(Strings.Program.SeriousError(mex.ToString()));
                if (!writeToConsole) throw;
                
                Console.WriteLine(Strings.Program.SeriousError(mex.ToString()));
                return 100;
            }
            catch (Exception ex)
            {
                System.Diagnostics.Trace.WriteLine(Strings.Program.SeriousError(ex.ToString()));
                if (writeToConsole)
                {
                    Console.WriteLine(Strings.Program.SeriousError(ex.ToString()));
                    return 100;
                }
                else
                    throw new Exception(Strings.Program.SeriousError(ex.ToString()), ex);
            }
            finally
            {
                StatusEventNotifyer.SignalNewEvent();

                UpdatePoller?.Terminate();
                Scheduler?.Terminate(true);
                WorkThread?.Terminate(true);
                ApplicationInstance?.Dispose();
                PurgeTempFilesTimer?.Dispose();

                Library.UsageReporter.Reporter.ShutDown();

                try { PingPongThread?.Abort(); }
                catch { }

<<<<<<< HEAD
                ApplicationExitEvent = new System.Threading.ManualResetEvent(false);

                Duplicati.Library.AutoUpdater.UpdaterManager.OnError += (Exception obj) =>
                {
                    Program.DataConnection.LogError(null, "Error in updater", obj);
                };

                UpdatePoller = new UpdatePollThread();
                DateTime lastPurge = new DateTime(0);

                System.Threading.TimerCallback purgeTempFilesCallback = (x) => {
                    try
                    {
                        if (Math.Abs((DateTime.Now - lastPurge).TotalHours) < 23)
                            return;

                        lastPurge = DateTime.Now;

                        foreach(var e in Program.DataConnection.GetTempFiles().Where((f) => f.Expires < DateTime.Now))
                        {
                            try
                            {
                                if (System.IO.File.Exists(e.Path))
                                    System.IO.File.Delete(e.Path);
                            }
                            catch (Exception ex)
                            {
                                Program.DataConnection.LogError(null, string.Format("Failed to delete temp file: {0}", e.Path), ex);
                            }

                            Program.DataConnection.DeleteTempFile(e.ID);
                        }
=======
                LogHandler?.Dispose();
            }

            if (UpdatePoller != null && UpdatePoller.IsUpdateRequested)
                return Library.AutoUpdater.UpdaterManager.MAGIC_EXIT_CODE;

            return 0;
        }
>>>>>>> 82c14c5c

        private static void StartWebServer(Dictionary<string, string> commandlineOptions)
        {
            WebServer = new WebServer.Server(commandlineOptions);

<<<<<<< HEAD
                        Duplicati.Library.Utility.TempFile.RemoveOldApplicationTempFiles((path, ex) => {
                            Program.DataConnection.LogError(null, string.Format("Failed to delete temp file: {0}", path), ex);
                        });
=======
            ServerPortChanged |= WebServer.Port != DataConnection.ApplicationSettings.LastWebserverPort;
            DataConnection.ApplicationSettings.LastWebserverPort = WebServer.Port;
        }
>>>>>>> 82c14c5c

        private static void SetWorkerThread()
        {
            WorkThread = new Duplicati.Library.Utility.WorkerThread<Runner.IRunnerData>((x) => { Runner.Run(x, true); },
                LiveControl.State == LiveControls.LiveControlState.Paused);
            Scheduler = new Scheduler(WorkThread);

            WorkThread.StartingWork += (worker, task) => { SignalNewEvent(null, null); };
            WorkThread.CompletedWork += (worker, task) => { SignalNewEvent(null, null); };
            WorkThread.WorkQueueChanged += (worker) => { SignalNewEvent(null, null); };
            Scheduler.NewSchedule += new EventHandler(SignalNewEvent);
            WorkThread.OnError += (worker, task, exception) =>
            {
                Program.DataConnection.LogError(task?.BackupID, "Error in worker", exception);
            };

            var lastScheduleId = LastDataUpdateID;
            Program.StatusEventNotifyer.NewEvent += (sender, e) =>
            {
                if (lastScheduleId == LastDataUpdateID) return;
                lastScheduleId = LastDataUpdateID;
                Program.Scheduler.Reschedule();
            };

            void RegisterTaskResult(long id, Exception ex)
            {
                lock (MainLock)
                {
                    // If the new results says it crashed, we store that instead of success
                    if (Program.TaskResultCache.Count > 0 && Program.TaskResultCache.Last().Key == id)
                    {
<<<<<<< HEAD
                        Program.DataConnection.LogError(null, "Failed during temp file cleanup", ex);
=======
                        if (ex != null && Program.TaskResultCache.Last().Value == null)
                            Program.TaskResultCache.RemoveAt(Program.TaskResultCache.Count - 1);
                        else
                            return;
>>>>>>> 82c14c5c
                    }

<<<<<<< HEAD
                try
                {
                    PurgeTempFilesTimer = new System.Threading.Timer(purgeTempFilesCallback, null, TimeSpan.FromHours(1), TimeSpan.FromDays(1));
                }
                catch (ArgumentOutOfRangeException)
                {
                    //Bugfix for older Mono, slightly more resources used to avoid large values in the period field
                    PurgeTempFilesTimer = new System.Threading.Timer(purgeTempFilesCallback, null, TimeSpan.FromHours(1), TimeSpan.FromHours(1));
                }

                LiveControl = new LiveControls(DataConnection.ApplicationSettings);
                LiveControl.StateChanged += new EventHandler(LiveControl_StateChanged);
                LiveControl.ThreadPriorityChanged += new EventHandler(LiveControl_ThreadPriorityChanged);
                LiveControl.ThrottleSpeedChanged += new EventHandler(LiveControl_ThrottleSpeedChanged);
=======
                    Program.TaskResultCache.Add(new KeyValuePair<long, Exception>(id, ex));
                    while (Program.TaskResultCache.Count > MAX_TASK_RESULT_CACHE_SIZE)
                        Program.TaskResultCache.RemoveAt(0);
                }
            }

            Program.WorkThread.CompletedWork += (worker, task) => { RegisterTaskResult(task.TaskID, null); };
            Program.WorkThread.OnError += (worker, task, exception) => { RegisterTaskResult(task.TaskID, exception); };
        }

        private static void SetLiveControls()
        {
            LiveControl = new LiveControls(DataConnection.ApplicationSettings);
            LiveControl.StateChanged += LiveControl_StateChanged;
            LiveControl.ThreadPriorityChanged += LiveControl_ThreadPriorityChanged;
            LiveControl.ThrottleSpeedChanged += LiveControl_ThrottleSpeedChanged;
        }

        private static void SetPurgeTempFilesTimer(Dictionary<string, string> commandlineOptions)
        {
            var lastPurge = new DateTime(0);
>>>>>>> 82c14c5c

            System.Threading.TimerCallback purgeTempFilesCallback = (x) =>
            {
                try
                {
<<<<<<< HEAD
                    Runner.Run(x, true);
                }, LiveControl.State == LiveControls.LiveControlState.Paused);
                Program.Scheduler = new Scheduler(WorkThread);

                Program.WorkThread.StartingWork += (worker, task) => { SignalNewEvent(null, null); };
                Program.WorkThread.CompletedWork += (worker, task) => { SignalNewEvent(null, null); };
                Program.WorkThread.WorkQueueChanged += (worker) => { SignalNewEvent(null, null); };
                Program.Scheduler.NewSchedule += new EventHandler(SignalNewEvent);
                Program.WorkThread.OnError += (worker, task, exception) => { Program.DataConnection.LogError(task?.BackupID, "Error in worker", exception); };

                var lastscheduleid = LastDataUpdateID;
                Program.StatusEventNotifyer.NewEvent += (sender, e) =>
                {
                    if (lastscheduleid != LastDataUpdateID)
                    {
                        lastscheduleid = LastDataUpdateID;
                        Program.Scheduler.Reschedule();
=======
#if DEBUG
                    if (Math.Abs((DateTime.Now - lastPurge).TotalHours) < 1)
                    {
                        return;
>>>>>>> 82c14c5c
                    }
#else
                    if (Math.Abs((DateTime.Now - lastPurge).TotalHours) < 23)
                    {
                        return;
                    }
#endif

<<<<<<< HEAD
                Action<long, Exception> registerTaskResult = (id, ex) => {
                    lock(Program.MainLock) {

                        // If the new results says it crashed, we store that instead of success
                        if (Program.TaskResultCache.Count > 0 && Program.TaskResultCache.Last().Key == id)
=======
                    lastPurge = DateTime.Now;

                    foreach (var e in DataConnection.GetTempFiles().Where((f) => f.Expires < DateTime.Now))
                    {
                        try
>>>>>>> 82c14c5c
                        {
                            if (System.IO.File.Exists(e.Path))
                                System.IO.File.Delete(e.Path);
                        }
                        catch (Exception ex)
                        {
                            DataConnection.LogError(null, $"Failed to delete temp file: {e.Path}", ex);
                        }
<<<<<<< HEAD

                        Program.TaskResultCache.Add(new KeyValuePair<long, Exception>(id, ex));
                        while(Program.TaskResultCache.Count > MAX_TASK_RESULT_CACHE_SIZE)
                            Program.TaskResultCache.RemoveAt(0);
                    }
                };
=======
>>>>>>> 82c14c5c

                        DataConnection.DeleteTempFile(e.ID);
                    }


                    Library.Utility.TempFile.RemoveOldApplicationTempFiles((path, ex) =>
                    {
                        DataConnection.LogError(null, $"Failed to delete temp file: {path}", ex);
                    });

<<<<<<< HEAD
                ServerPortChanged |= Program.WebServer.Port != DataConnection.ApplicationSettings.LastWebserverPort;
                DataConnection.ApplicationSettings.LastWebserverPort = Program.WebServer.Port;
=======
                    if (!commandlineOptions.TryGetValue("log-retention", out string pts))
                    {
                        pts = DEFAULT_LOG_RETENTION;
                    }
>>>>>>> 82c14c5c

                    DataConnection.PurgeLogData(Library.Utility.Timeparser.ParseTimeInterval(pts, DateTime.Now, true));
                }
                catch (Exception ex)
                {
                    DataConnection.LogError(null, "Failed during temp file cleanup", ex);
                }
            };

            try
            {
#if DEBUG
                PurgeTempFilesTimer =
                    new System.Threading.Timer(purgeTempFilesCallback, null, TimeSpan.FromSeconds(10), TimeSpan.FromHours(1));
#else
                PurgeTempFilesTimer =
                    new System.Threading.Timer(purgeTempFilesCallback, null, TimeSpan.FromHours(1), TimeSpan.FromDays(1));
#endif
            }
            catch (ArgumentOutOfRangeException)
            {
                //Bugfix for older Mono, slightly more resources used to avoid large values in the period field
                PurgeTempFilesTimer =
                    new System.Threading.Timer(purgeTempFilesCallback, null, TimeSpan.FromHours(1), TimeSpan.FromHours(1));
            }
        }

        private static void AdjustApplicationSettings(Dictionary<string, string> commandlineOptions)
        {
            if (commandlineOptions.ContainsKey("webservice-password"))
            {
                DataConnection.ApplicationSettings.SetWebserverPassword(commandlineOptions["webservice-password"]);
            }

            DataConnection.ApplicationSettings.GenerateWebserverPasswordTrayIcon();

            if (commandlineOptions.ContainsKey("webservice-allowed-hostnames"))
            {
                DataConnection.ApplicationSettings.SetAllowedHostnames(commandlineOptions["webservice-allowed-hostnames"]);
            }
        }

        private static void CreateApplicationInstance(bool writeConsole)
        {
            try
            {
                //This will also create DATAFOLDER if it does not exist
                ApplicationInstance = new SingleInstance(DataFolder);
            }
            catch (Exception ex)
            {
                if (writeConsole)
                {
                    Console.WriteLine(Strings.Program.StartupFailure(ex));
                    Environment.Exit(200);
                }

                throw new Exception(Strings.Program.StartupFailure(ex));
            }

            if (!ApplicationInstance.IsFirstInstance)
            {
                if (writeConsole)
                {
                    Console.WriteLine(Strings.Program.AnotherInstanceDetected);
                    Environment.Exit(200);
                }

                throw new SingleInstance.MultipleInstanceException(Strings.Program.AnotherInstanceDetected);
            }
        }

        private static void ConfigureLogging(Dictionary<string, string> commandlineOptions)
        {

#if DEBUG
            //Log various information in the logfile
            if (!commandlineOptions.ContainsKey("log-file"))
            {
                commandlineOptions["log-file"] = System.IO.Path.Combine(StartupPath, "Duplicati.debug.log");
                commandlineOptions["log-level"] = Duplicati.Library.Logging.LogMessageType.Profiling.ToString();
                if (System.IO.File.Exists(commandlineOptions["log-file"]))
                {
                    System.IO.File.Delete(commandlineOptions["log-file"]);
                }
            }
#endif

            // Setup the log redirect
            Library.Logging.Log.StartScope(LogHandler, null);

            if (commandlineOptions.ContainsKey("log-file"))
            {
                var loglevel = Library.Logging.LogMessageType.Error;

                if (commandlineOptions.ContainsKey("log-level"))
                    Enum.TryParse(commandlineOptions["log-level"], true, out loglevel);

                LogHandler.SetServerFile(commandlineOptions["log-file"], loglevel);
            }
        }

        private static int ShowHelp(bool writeConsole)
        {
            if (writeConsole)
            {
                Console.WriteLine(Strings.Program.HelpDisplayDialog);

                foreach (Library.Interface.ICommandLineArgument arg in SupportedCommands)
                    Console.WriteLine(Strings.Program.HelpDisplayFormat(arg.Name, arg.LongDescription));

                return 0;
            }

            throw new Exception("Server invoked with --help");
        }

        public static Database.Connection GetDatabaseConnection(Dictionary<string, string> commandlineOptions)
        {
            var dbPassword = Environment.GetEnvironmentVariable(DB_KEY_ENV_NAME);

            //If we are on windows we encrypt the database by default
            //We do not encrypt on Linux as most distros use a SQLite library without encryption support,
            //Linux users can use an encrypted home folder, or install a SQLite library with encryption support

            //Note that the password here is a default password and public knowledge
            //
            //The purpose of this is to prevent casual read of the database, as well
            // as protect from harddisk string scans, not to protect from determined
            // attacks.
            //
            //If you desire better security, start Duplicati once with the commandline option
            // --unencrypted-database to decrypt the database.
            //Then set the environment variable DUPLICATI_DB_KEY to the desired key,
            // and run Duplicati again without the --unencrypted-database option
            // to re-encrypt it with the new key
            //
            //If you change the key, please note that you need to supply the same
            // key when restoring the setup, as the setup being backed up will
            // be encrypted as well.
            if (!Platform.IsClientPosix && string.IsNullOrEmpty(dbPassword))
                dbPassword = Library.AutoUpdater.AutoUpdateSettings.AppName + "_Key_42";

            // Allow override of the environment variables from the commandline
            if (commandlineOptions.ContainsKey("server-encryption-key"))
                dbPassword = commandlineOptions["server-encryption-key"];

            var serverDataFolder = Environment.GetEnvironmentVariable(DATAFOLDER_ENV_NAME);
            if (commandlineOptions.ContainsKey("server-datafolder"))
                serverDataFolder = commandlineOptions["server-datafolder"];

            if (string.IsNullOrEmpty(serverDataFolder))
            {
#if DEBUG
                //debug mode uses a lock file located in the app folder
                DataFolder = StartupPath;
#else
                bool portableMode = commandlineOptions.ContainsKey("portable-mode") ? Library.Utility.Utility.ParseBool(commandlineOptions["portable-mode"], true) : false;

                if (portableMode)
                {
                    //Portable mode uses a data folder in the application home dir
                    DataFolder = System.IO.Path.Combine(StartupPath, "data");
                    System.IO.Directory.SetCurrentDirectory(StartupPath);
                }
                else
                {
                    //Normal release mode uses the systems "(Local) Application Data" folder
                    // %LOCALAPPDATA% on Windows, ~/.config on Linux

                    // Special handling for Windows:
                    //   - Older versions use %APPDATA%
                    //   - but new versions use %LOCALAPPDATA%
                    //
                    //  If we find a new version, lets use that
                    //    otherwise use the older location
                    //

                    serverDataFolder = System.IO.Path.Combine(System.Environment.GetFolderPath(Environment.SpecialFolder.ApplicationData), Library.AutoUpdater.AutoUpdateSettings.AppName);
                    if (Platform.IsClientWindows)
                    {
                        var localappdata = System.IO.Path.Combine(System.Environment.GetFolderPath(Environment.SpecialFolder.LocalApplicationData), Library.AutoUpdater.AutoUpdateSettings.AppName);

                        var prefile = System.IO.Path.Combine(serverDataFolder, "Duplicati-server.sqlite");
                        var curfile = System.IO.Path.Combine(localappdata, "Duplicati-server.sqlite");

                        // If the new file exists, we use that
                        // If the new file does not exist, and the old file exists we use the old
                        // Otherwise we use the new location
                        if (System.IO.File.Exists(curfile) || !System.IO.File.Exists(prefile))
                            serverDataFolder = localappdata;
                    }

                    DataFolder = serverDataFolder;
                }
#endif
            }
            else
                DataFolder = Util.AppendDirSeparator(Environment.ExpandEnvironmentVariables(serverDataFolder).Trim('"'));

            var sqliteVersion = new Version((string)Duplicati.Library.SQLiteHelper.SQLiteLoader.SQLiteConnectionType.GetProperty("SQLiteVersion").GetValue(null, null));

            if (sqliteVersion < new Version(3, 6, 3))
            {
                //The official Mono SQLite provider is also broken with less than 3.6.3
                throw new Exception(Strings.Program.WrongSQLiteVersion(sqliteVersion, "3.6.3"));
            }

            //Create the connection instance
            var con = Library.SQLiteHelper.SQLiteLoader.LoadConnection();

            try
            {
                DatabasePath = System.IO.Path.Combine(DataFolder, "Duplicati-server.sqlite");

                if (!System.IO.Directory.Exists(System.IO.Path.GetDirectoryName(DatabasePath)))
                    System.IO.Directory.CreateDirectory(System.IO.Path.GetDirectoryName(DatabasePath));
#if DEBUG
                //Default is to not use encryption for debugging
                var useDatabaseEncryption = commandlineOptions.ContainsKey("unencrypted-database") && !Library.Utility.Utility.ParseBool(commandlineOptions["unencrypted-database"], true);
#else
                var useDatabaseEncryption = !commandlineOptions.ContainsKey("unencrypted-database") || !Library.Utility.Utility.ParseBool(commandlineOptions["unencrypted-database"], true);
#endif

                //Attempt to open the database, handling any encryption present
                Duplicati.Library.SQLiteHelper.SQLiteLoader.OpenDatabase(con, DatabasePath, useDatabaseEncryption, dbPassword);

                Duplicati.Library.SQLiteHelper.DatabaseUpgrader.UpgradeDatabase(con, DatabasePath, typeof(Database.Connection));
            }
            catch (Exception ex)
            {
                //Unwrap the reflection exceptions
                if (ex is System.Reflection.TargetInvocationException && ex.InnerException != null)
                    ex = ex.InnerException;

                throw new Exception(Strings.Program.DatabaseOpenError(ex.Message));
            }

            return new Database.Connection(con);
        }

        public static void StartOrStopUsageReporter()
        {
            var disableUsageReporter =
                string.Equals(DataConnection.ApplicationSettings.UsageReporterLevel, "none", StringComparison.OrdinalIgnoreCase)
                ||
                string.Equals(DataConnection.ApplicationSettings.UsageReporterLevel, "disabled", StringComparison.OrdinalIgnoreCase);

            Library.UsageReporter.ReportType reportLevel;
            if (!Enum.TryParse<Library.UsageReporter.ReportType>(DataConnection.ApplicationSettings.UsageReporterLevel, true, out reportLevel))
                Library.UsageReporter.Reporter.SetReportLevel(null, disableUsageReporter);
            else
                Library.UsageReporter.Reporter.SetReportLevel(reportLevel, disableUsageReporter);
        }

        public static void UpdateThrottleSpeeds()
        {
            if (Program.WorkThread == null)
                return;

            var cur = Program.WorkThread.CurrentTask;
            if (cur != null)
                cur.UpdateThrottleSpeed();
        }

        private static void SignalNewEvent(object sender, EventArgs e)
        {
            StatusEventNotifyer.SignalNewEvent();
        }


        /// <summary>
        /// Handles a change in the LiveControl and updates the Runner
        /// </summary>
        /// <param name="sender"></param>
        /// <param name="e"></param>
        private static void LiveControl_ThreadPriorityChanged(object sender, EventArgs e)
        {
            StatusEventNotifyer.SignalNewEvent();
        }

        /// <summary>
        /// Handles a change in the LiveControl and updates the Runner
        /// </summary>
        /// <param name="sender"></param>
        /// <param name="e"></param>
        private static void LiveControl_ThrottleSpeedChanged(object sender, EventArgs e)
        {
            StatusEventNotifyer.SignalNewEvent();
        }

        /// <summary>
        /// This event handler updates the trayicon menu with the current state of the runner.
        /// </summary>
        static void LiveControl_StateChanged(object sender, EventArgs e)
        {
            switch (LiveControl.State)
            {
                case LiveControls.LiveControlState.Paused:
                    {
                        WorkThread.Pause();
                        var t = WorkThread.CurrentTask;
                        t?.Pause();
                        break;
                    }
                case LiveControls.LiveControlState.Running:
                    {
                        WorkThread.Resume();
                        var t = WorkThread.CurrentTask;
                        t?.Resume();
                        break;
                    }
            }

            StatusEventNotifyer.SignalNewEvent();
        }
               
        /// <summary>
        /// Simple method for tracking if the server has crashed
        /// </summary>
        private static void PingPongMethod()
        {
            var rd = new System.IO.StreamReader(Console.OpenStandardInput());
            var wr = new System.IO.StreamWriter(Console.OpenStandardOutput());
            string line;
            while ((line = rd.ReadLine()) != null)
            {
                if (string.Equals("shutdown", line, StringComparison.OrdinalIgnoreCase))
                {
                    // TODO: All calls to ApplicationExitEvent and TrayIcon->Quit
                    // should check if we are running something
                    ApplicationExitEvent.Set();
                }
                else
                {
                    wr.WriteLine("pong");
                    wr.Flush();
                }
            }
        }

        /// <summary>
        /// The default log retention
        /// </summary>
        private static readonly string DEFAULT_LOG_RETENTION = "30D";

        /// <summary>
        /// Gets a list of all supported commandline options
        /// </summary>
        public static Library.Interface.ICommandLineArgument[] SupportedCommands
        {
            get
            {
                var lst = new List<Duplicati.Library.Interface.ICommandLineArgument> (new Duplicati.Library.Interface.ICommandLineArgument[] {
                    new Duplicati.Library.Interface.CommandLineArgument("tempdir", Duplicati.Library.Interface.CommandLineArgument.ArgumentType.Path, Strings.Program.TempdirShort, Strings.Program.TempdirLong, System.IO.Path.GetTempPath()),
                    new Duplicati.Library.Interface.CommandLineArgument("help", Duplicati.Library.Interface.CommandLineArgument.ArgumentType.Boolean, Strings.Program.HelpCommandDescription, Strings.Program.HelpCommandDescription),
                    new Duplicati.Library.Interface.CommandLineArgument("parameters-file", Library.Interface.CommandLineArgument.ArgumentType.Path, Strings.Program.ParametersFileOptionShort, Strings.Program.ParametersFileOptionLong2, "", new string[] {"parameter-file", "parameterfile"}),
                    new Duplicati.Library.Interface.CommandLineArgument("unencrypted-database", Duplicati.Library.Interface.CommandLineArgument.ArgumentType.Boolean, Strings.Program.UnencrypteddatabaseCommandDescription, Strings.Program.UnencrypteddatabaseCommandDescription),
                    new Duplicati.Library.Interface.CommandLineArgument("portable-mode", Duplicati.Library.Interface.CommandLineArgument.ArgumentType.Boolean, Strings.Program.PortablemodeCommandDescription, Strings.Program.PortablemodeCommandDescription),
                    new Duplicati.Library.Interface.CommandLineArgument("log-file", Duplicati.Library.Interface.CommandLineArgument.ArgumentType.Path, Strings.Program.LogfileCommandDescription, Strings.Program.LogfileCommandDescription),
                    new Duplicati.Library.Interface.CommandLineArgument("log-level", Duplicati.Library.Interface.CommandLineArgument.ArgumentType.Enumeration, Strings.Program.LoglevelCommandDescription, Strings.Program.LoglevelCommandDescription, "Warning", null, Enum.GetNames(typeof(Duplicati.Library.Logging.LogMessageType))),
                    new Duplicati.Library.Interface.CommandLineArgument(Duplicati.Server.WebServer.Server.OPTION_WEBROOT, Duplicati.Library.Interface.CommandLineArgument.ArgumentType.Path, Strings.Program.WebserverWebrootDescription, Strings.Program.WebserverWebrootDescription, Duplicati.Server.WebServer.Server.DEFAULT_OPTION_WEBROOT),
                    new Duplicati.Library.Interface.CommandLineArgument(Duplicati.Server.WebServer.Server.OPTION_PORT, Duplicati.Library.Interface.CommandLineArgument.ArgumentType.String, Strings.Program.WebserverPortDescription, Strings.Program.WebserverPortDescription, Duplicati.Server.WebServer.Server.DEFAULT_OPTION_PORT.ToString()),
                    new Duplicati.Library.Interface.CommandLineArgument(Duplicati.Server.WebServer.Server.OPTION_SSLCERTIFICATEFILE, Duplicati.Library.Interface.CommandLineArgument.ArgumentType.String, Strings.Program.WebserverCertificateFileDescription, Strings.Program.WebserverCertificateFileDescription, Duplicati.Server.WebServer.Server.OPTION_SSLCERTIFICATEFILE),
                    new Duplicati.Library.Interface.CommandLineArgument(Duplicati.Server.WebServer.Server.OPTION_SSLCERTIFICATEFILEPASSWORD, Duplicati.Library.Interface.CommandLineArgument.ArgumentType.String, Strings.Program.WebserverCertificatePasswordDescription, Strings.Program.WebserverCertificatePasswordDescription, Duplicati.Server.WebServer.Server.OPTION_SSLCERTIFICATEFILEPASSWORD),
                    new Duplicati.Library.Interface.CommandLineArgument(Duplicati.Server.WebServer.Server.OPTION_INTERFACE, Duplicati.Library.Interface.CommandLineArgument.ArgumentType.String, Strings.Program.WebserverInterfaceDescription, Strings.Program.WebserverInterfaceDescription, Duplicati.Server.WebServer.Server.DEFAULT_OPTION_INTERFACE),
                    new Duplicati.Library.Interface.CommandLineArgument("webservice-password", Duplicati.Library.Interface.CommandLineArgument.ArgumentType.Password, Strings.Program.WebserverPasswordDescription, Strings.Program.WebserverPasswordDescription),
                    new Duplicati.Library.Interface.CommandLineArgument("webservice-allowed-hostnames", Duplicati.Library.Interface.CommandLineArgument.ArgumentType.String, Strings.Program.WebserverAllowedhostnamesDescription, Strings.Program.WebserverAllowedhostnamesDescription),
                    new Duplicati.Library.Interface.CommandLineArgument("ping-pong-keepalive", Duplicati.Library.Interface.CommandLineArgument.ArgumentType.Boolean, Strings.Program.PingpongkeepaliveShort, Strings.Program.PingpongkeepaliveLong),
                    new Duplicati.Library.Interface.CommandLineArgument("log-retention", Duplicati.Library.Interface.CommandLineArgument.ArgumentType.Timespan, Strings.Program.LogretentionShort, Strings.Program.LogretentionLong, DEFAULT_LOG_RETENTION),
                    new Duplicati.Library.Interface.CommandLineArgument("server-datafolder", Duplicati.Library.Interface.CommandLineArgument.ArgumentType.Path, Strings.Program.ServerdatafolderShort, Strings.Program.ServerdatafolderLong(DATAFOLDER_ENV_NAME), System.IO.Path.Combine(System.Environment.GetFolderPath(Environment.SpecialFolder.ApplicationData), Library.AutoUpdater.AutoUpdateSettings.AppName)),

                });

                if (!Platform.IsClientPosix)
                    lst.Add(new Duplicati.Library.Interface.CommandLineArgument("server-encryption-key", Duplicati.Library.Interface.CommandLineArgument.ArgumentType.Password, Strings.Program.ServerencryptionkeyShort, Strings.Program.ServerencryptionkeyLong(DB_KEY_ENV_NAME, "unencrypted-database"), Library.AutoUpdater.AutoUpdateSettings.AppName + "_Key_42"));

                return lst.ToArray();
            }
        }

        private static bool ReadOptionsFromFile(string filename, ref Library.Utility.IFilter filter, List<string> cargs, Dictionary<string, string> options)
        {
            try
            {
                List<string> fargs = new List<string>(Library.Utility.Utility.ReadFileWithDefaultEncoding(Environment.ExpandEnvironmentVariables(filename)).Replace("\r\n", "\n").Replace("\r", "\n").Split(new String[] { "\n" }, StringSplitOptions.RemoveEmptyEntries).Select(x => x.Trim()));
                var newsource = new List<string>();
                string newtarget = null;
                string prependfilter = null;
                string appendfilter = null;
                string replacefilter = null;

                var tmpparsed = Library.Utility.FilterCollector.ExtractOptions(fargs, (key, value) => {
                    if (key.Equals("source", StringComparison.OrdinalIgnoreCase))
                    {
                        newsource.Add(value);
                        return false;
                    }
                    else if (key.Equals("target", StringComparison.OrdinalIgnoreCase))
                    {
                        newtarget = value;
                        return false;
                    }
                    else if (key.Equals("append-filter", StringComparison.OrdinalIgnoreCase))
                    {
                        appendfilter = value;
                        return false;
                    }
                    else if (key.Equals("prepend-filter", StringComparison.OrdinalIgnoreCase))
                    {
                        prependfilter = value;
                        return false;
                    }
                    else if (key.Equals("replace-filter", StringComparison.OrdinalIgnoreCase))
                    {
                        replacefilter = value;
                        return false;
                    }

                    return true;
                });

                var opt = tmpparsed.Item1;
                var newfilter = tmpparsed.Item2;

                // If the user specifies parameters-file, all filters must be in the file.
                // Allowing to specify some filters on the command line could result in wrong filter ordering
                if (!filter.Empty && !newfilter.Empty)
                    throw new Duplicati.Library.Interface.UserInformationException(Strings.Program.FiltersCannotBeUsedWithFileError2, "FiltersCannotBeUsedOnCommandLineAndInParameterFile");

                if (!newfilter.Empty)
                    filter = newfilter;

                if (!string.IsNullOrWhiteSpace(prependfilter))
                    filter = Library.Utility.FilterExpression.Combine(Library.Utility.FilterExpression.Deserialize(prependfilter.Split(new string[] { System.IO.Path.PathSeparator.ToString() }, StringSplitOptions.RemoveEmptyEntries)), filter);

                if (!string.IsNullOrWhiteSpace(appendfilter))
                    filter = Library.Utility.FilterExpression.Combine(filter, Library.Utility.FilterExpression.Deserialize(appendfilter.Split(new string[] { System.IO.Path.PathSeparator.ToString() }, StringSplitOptions.RemoveEmptyEntries)));

                if (!string.IsNullOrWhiteSpace(replacefilter))
                    filter = Library.Utility.FilterExpression.Deserialize(replacefilter.Split(new string[] { System.IO.Path.PathSeparator.ToString() }, StringSplitOptions.RemoveEmptyEntries));

                foreach (KeyValuePair<String, String> keyvalue in opt)
                    options[keyvalue.Key] = keyvalue.Value;

                if (!string.IsNullOrEmpty(newtarget))
                {
                    if (cargs.Count <= 1)
                        cargs.Add(newtarget);
                    else
                        cargs[1] = newtarget;
                }

                if (cargs.Count >= 1 && cargs[0].Equals("backup", StringComparison.OrdinalIgnoreCase))
                    cargs.AddRange(newsource);
                else if (newsource.Count > 0)
                    Library.Logging.Log.WriteVerboseMessage(LOGTAG, "NotUsingBackupSources", Strings.Program.SkippingSourceArgumentsOnNonBackupOperation);

                return true;
            }
            catch (Exception e)
            {
                throw new Exception(Strings.Program.FailedToParseParametersFileError(filename, e.Message));
            }
        }
    }
}
<|MERGE_RESOLUTION|>--- conflicted
+++ resolved
@@ -1,1054 +1,885 @@
-﻿using System;
-using System.Collections.Generic;
-using System.Globalization;
-using System.Linq;
-using Duplicati.Library.Common;
-using Duplicati.Library.Common.IO;
-
-namespace Duplicati.Server
-{
-    public class Program
-    {
-
-        private static readonly List<string> AlternativeHelpStrings = new List<string> { "help", "/help", "usage", "/usage", "--help" };
-
-        private static readonly List<string> ParameterFileOptionStrings = new List<string> { "parameters-file", "parameterfile" };
-
-        /// <summary>
-        /// The log tag for messages from this class
-        /// </summary>
-        private static readonly string LOGTAG = Library.Logging.Log.LogTagFromType<Program>();
-        /// <summary>
-        /// The path to the directory that contains the main executable
-        /// </summary>
-        public static readonly string StartupPath = Duplicati.Library.AutoUpdater.UpdaterManager.InstalledBaseDir;
-
-        /// <summary>
-        /// The name of the environment variable that holds the path to the data folder used by Duplicati
-        /// </summary>
-        private static readonly string DATAFOLDER_ENV_NAME = Duplicati.Library.AutoUpdater.AutoUpdateSettings.AppName.ToUpper(CultureInfo.InvariantCulture) + "_HOME";
-
-        /// <summary>
-        /// The environment variable that holds the database key used to encrypt the SQLite database
-        /// </summary>
-        private static readonly string DB_KEY_ENV_NAME = Duplicati.Library.AutoUpdater.AutoUpdateSettings.AppName.ToUpper(CultureInfo.InvariantCulture) + "_DB_KEY";
-
-        /// <summary>
-        /// Gets the folder where Duplicati data is stored
-        /// </summary>
-        public static string DataFolder { get; private set; }
-
-        /// <summary>
-        /// The single instance
-        /// </summary>
-<<<<<<< HEAD
-        public static SingleInstance Instance = null;
-=======
-        public static SingleInstance ApplicationInstance = null;
->>>>>>> 82c14c5c
-
-        /// <summary>
-        /// This is the only access to the database
-        /// </summary>
-        public static Database.Connection DataConnection;
-
-        /// <summary>
-        /// This is the lock to be used before manipulating the shared resources
-        /// </summary>
-        public static readonly object MainLock = new object();
-
-        /// <summary>
-        /// This is the scheduling thread
-        /// </summary>
-        public static Scheduler Scheduler;
-
-        /// <summary>
-        /// This is the working thread
-        /// </summary>
-        public static Duplicati.Library.Utility.WorkerThread<Runner.IRunnerData> WorkThread;
-
-        /// <summary>
-        /// List of completed task results
-        /// </summary>
-        public static readonly List<KeyValuePair<long, Exception>> TaskResultCache = new List<KeyValuePair<long, Exception>>();
-
-        /// <summary>
-        /// The maximum number of completed task results to keep in memory
-        /// </summary>
-        private static readonly int MAX_TASK_RESULT_CACHE_SIZE = 100;
-
-        /// <summary>
-        /// The thread running the ping-pong handler
-        /// </summary>
-        private static System.Threading.Thread PingPongThread;
-
-        /// <summary>
-        /// The path to the file that contains the current database
-        /// </summary>
-        private static string DatabasePath;
-
-        /// <summary>
-        /// The controller interface for pause/resume and throttle options
-        /// </summary>
-        public static LiveControls LiveControl;
-
-        /// <summary>
-        /// The application exit event
-        /// </summary>
-        public static System.Threading.ManualResetEvent ApplicationExitEvent;
-
-        /// <summary>
-        /// The webserver instance
-        /// </summary>
-        private static WebServer.Server WebServer;
-
-        /// <summary>
-        /// The update poll thread.
-        /// </summary>
-        public static UpdatePollThread UpdatePoller;
-
-        /// <summary>
-        /// An event that is set once the server is ready to respond to requests
-        /// </summary>
-        public static readonly System.Threading.ManualResetEvent ServerStartedEvent = new System.Threading.ManualResetEvent(false);
-
-        /// <summary>
-        /// The status event signaler, used to control long polling of status updates
-        /// </summary>
-<<<<<<< HEAD
-        public static EventPollNotify StatusEventNotifyer = new EventPollNotify();
-=======
-        public static readonly EventPollNotify StatusEventNotifyer = new EventPollNotify();
->>>>>>> 82c14c5c
-
-        /// <summary>
-        /// A delegate method for creating a copy of the current progress state
-        /// </summary>
-        public static Func<Duplicati.Server.Serialization.Interface.IProgressEventData> GenerateProgressState;
-
-        /// <summary>
-        /// An event ID that increases whenever the database is updated
-        /// </summary>
-        public static long LastDataUpdateID = 0;
-
-        /// <summary>
-        /// An event ID that increases whenever a notification is updated
-        /// </summary>
-        public static long LastNotificationUpdateID = 0;
-
-        /// <summary>
-        /// The log redirect handler
-        /// </summary>
-        public static readonly LogWriteHandler LogHandler = new LogWriteHandler();
-
-        /// <summary>
-        /// Used to check the origin of the web server (e.g. Tray icon or a stand alone Server)
-        /// </summary>
-        public static string Origin = "Server";
-
-        private static System.Threading.Timer PurgeTempFilesTimer = null;
-
-        /// <summary>
-        /// Used to maintain a reference to initialized system settings.
-        /// </summary>
-        private static IDisposable SystemSettings;
-
-        public static int ServerPort
-        {
-            get
-            {
-                return WebServer.Port;
-            }
-        }
-
-        public static bool IsFirstRun
-        {
-            get { return DataConnection.ApplicationSettings.IsFirstRun; }
-            set { DataConnection.ApplicationSettings.IsFirstRun = value; }
-        }
-
-        public static string StartedBy
-        {
-            get { return Origin; }
-            set { Origin = value; }
-        }
-
-        public static bool ServerPortChanged
-        {
-            get { return DataConnection.ApplicationSettings.ServerPortChanged; }
-            set { DataConnection.ApplicationSettings.ServerPortChanged = value; }
-        }
-
-        /// <summary>
-        /// The main entry point for the application.
-        /// </summary>
-        [STAThread]
-        public static int Main(string[] args)
-        {
-            return Duplicati.Library.AutoUpdater.UpdaterManager.RunFromMostRecent(typeof(Program).GetMethod("RealMain"), args, Duplicati.Library.AutoUpdater.AutoUpdateStrategy.Never);
-        }
-
-        public static int RealMain(string[] _args)
-        {
-            //If we are on Windows, append the bundled "win-tools" programs to the search path
-            //We add it last, to allow the user to override with other versions
-            if (Platform.IsClientWindows)
-            {
-                Environment.SetEnvironmentVariable("PATH",
-                    Environment.GetEnvironmentVariable("PATH") +
-                    System.IO.Path.PathSeparator.ToString() +
-                    System.IO.Path.Combine(
-                        System.IO.Path.GetDirectoryName(System.Reflection.Assembly.GetExecutingAssembly().Location),
-                        "win-tools")
-                );
-            }
-
-            //If this executable is invoked directly, write to console, otherwise throw exceptions
-            var writeToConsole = System.Reflection.Assembly.GetEntryAssembly() == System.Reflection.Assembly.GetExecutingAssembly();
-
-            //Find commandline options here for handling special startup cases
-            var args = new List<string>(_args);
-<<<<<<< HEAD
-            var argtuple = Library.Utility.FilterCollector.ExtractOptions(new List<string>(args));
-            var commandlineOptions = argtuple.Item1;
-            var filter = argtuple.Item2;
-
-            foreach(var s in _args)
-                if (
-                    s.Equals("help", StringComparison.OrdinalIgnoreCase) ||
-                    s.Equals("/help", StringComparison.OrdinalIgnoreCase) ||
-                    s.Equals("usage", StringComparison.OrdinalIgnoreCase) ||
-                    s.Equals("/usage", StringComparison.OrdinalIgnoreCase))
-                    commandlineOptions["help"] = "";
-
-
-            if (commandlineOptions.ContainsKey("tempdir") && !string.IsNullOrEmpty(commandlineOptions["tempdir"]))
-                Library.Utility.SystemContextSettings.DefaultTempPath = commandlineOptions["tempdir"];
-            
-            SystemSettings = Duplicati.Library.Utility.SystemContextSettings.StartSession();
-
-            // Check if a parameters-file was provided. Skip if help was already specified
-            if (!commandlineOptions.ContainsKey("help"))
-            {
-                // try and parse all parameter file aliases
-                foreach (string parameterOption in new[] { "parameters-file", "parameters-file", "parameterfile" })
-                {
-                    if (commandlineOptions.ContainsKey(parameterOption) && !string.IsNullOrEmpty(commandlineOptions[parameterOption]))
-                    {
-                        string filename = commandlineOptions[parameterOption];
-                        commandlineOptions.Remove(parameterOption);
-                        if (!ReadOptionsFromFile(filename, ref filter, args, commandlineOptions))
-                            return 100;
-                        break;
-                    }
-                }
-=======
-            var optionsWithFilter = Library.Utility.FilterCollector.ExtractOptions(new List<string>(args));
-            var commandlineOptions = optionsWithFilter.Item1;
-            var filter = optionsWithFilter.Item2;
-
-            if (_args.Select(s => s.ToLower()).Intersect(AlternativeHelpStrings.ConvertAll(x => x.ToLower())).Any())
-            {
-                return ShowHelp(writeToConsole);
->>>>>>> 82c14c5c
-            }
-
-            if (commandlineOptions.ContainsKey("tempdir") && !string.IsNullOrEmpty(commandlineOptions["tempdir"]))
-            {
-                Library.Utility.SystemContextSettings.DefaultTempPath = commandlineOptions["tempdir"];
-            }
-
-            Library.Utility.SystemContextSettings.StartSession();
-
-<<<<<<< HEAD
-                    return 0;
-                }
-
-                throw new Exception("Server invoked with --help");
-            }
-
-#if DEBUG
-            //Log various information in the logfile
-            if (!commandlineOptions.ContainsKey("log-file"))
-=======
-            var parameterFileOption = commandlineOptions.Keys.Select(s => s.ToLower())
-                .Intersect(ParameterFileOptionStrings.ConvertAll(x => x.ToLower())).FirstOrDefault();
-
-            if (parameterFileOption != null && !string.IsNullOrEmpty(commandlineOptions[parameterFileOption]))
->>>>>>> 82c14c5c
-            {
-                string filename = commandlineOptions[parameterFileOption];
-                commandlineOptions.Remove(parameterFileOption);
-                if (!ReadOptionsFromFile(filename, ref filter, args, commandlineOptions))
-                    return 100;
-            }
-<<<<<<< HEAD
-#endif
-=======
-
-            ConfigureLogging(commandlineOptions);
->>>>>>> 82c14c5c
-
-            try
-            {
-
-                DataConnection = GetDatabaseConnection(commandlineOptions);
-
-                if (!DataConnection.ApplicationSettings.FixedInvalidBackupId)
-                    DataConnection.FixInvalidBackupId();
-
-                CreateApplicationInstance(writeToConsole);
-
-                StartOrStopUsageReporter();
-
-                AdjustApplicationSettings(commandlineOptions);
-
-                ApplicationExitEvent = new System.Threading.ManualResetEvent(false);
-
-                Library.AutoUpdater.UpdaterManager.OnError += (Exception obj) =>
-                {
-                    DataConnection.LogError(null, "Error in updater", obj);
-                };
-                
-                UpdatePoller = new UpdatePollThread();
-
-                SetPurgeTempFilesTimer(commandlineOptions);
-
-                SetLiveControls();
-
-                SetWorkerThread();
-
-                StartWebServer(commandlineOptions);
-
-                if (Library.Utility.Utility.ParseBoolOption(commandlineOptions, "ping-pong-keepalive"))
-                {
-                    PingPongThread = new System.Threading.Thread(PingPongMethod) {IsBackground = true};
-                    PingPongThread.Start();
-                }
-
-                ServerStartedEvent.Set();
-                ApplicationExitEvent.WaitOne();
-            }
-            catch (SingleInstance.MultipleInstanceException mex)
-            {
-                System.Diagnostics.Trace.WriteLine(Strings.Program.SeriousError(mex.ToString()));
-                if (!writeToConsole) throw;
-                
-                Console.WriteLine(Strings.Program.SeriousError(mex.ToString()));
-                return 100;
-            }
-            catch (Exception ex)
-            {
-                System.Diagnostics.Trace.WriteLine(Strings.Program.SeriousError(ex.ToString()));
-                if (writeToConsole)
-                {
-                    Console.WriteLine(Strings.Program.SeriousError(ex.ToString()));
-                    return 100;
-                }
-                else
-                    throw new Exception(Strings.Program.SeriousError(ex.ToString()), ex);
-            }
-            finally
-            {
-                StatusEventNotifyer.SignalNewEvent();
-
-                UpdatePoller?.Terminate();
-                Scheduler?.Terminate(true);
-                WorkThread?.Terminate(true);
-                ApplicationInstance?.Dispose();
-                PurgeTempFilesTimer?.Dispose();
-
-                Library.UsageReporter.Reporter.ShutDown();
-
-                try { PingPongThread?.Abort(); }
-                catch { }
-
-<<<<<<< HEAD
-                ApplicationExitEvent = new System.Threading.ManualResetEvent(false);
-
-                Duplicati.Library.AutoUpdater.UpdaterManager.OnError += (Exception obj) =>
-                {
-                    Program.DataConnection.LogError(null, "Error in updater", obj);
-                };
-
-                UpdatePoller = new UpdatePollThread();
-                DateTime lastPurge = new DateTime(0);
-
-                System.Threading.TimerCallback purgeTempFilesCallback = (x) => {
-                    try
-                    {
-                        if (Math.Abs((DateTime.Now - lastPurge).TotalHours) < 23)
-                            return;
-
-                        lastPurge = DateTime.Now;
-
-                        foreach(var e in Program.DataConnection.GetTempFiles().Where((f) => f.Expires < DateTime.Now))
-                        {
-                            try
-                            {
-                                if (System.IO.File.Exists(e.Path))
-                                    System.IO.File.Delete(e.Path);
-                            }
-                            catch (Exception ex)
-                            {
-                                Program.DataConnection.LogError(null, string.Format("Failed to delete temp file: {0}", e.Path), ex);
-                            }
-
-                            Program.DataConnection.DeleteTempFile(e.ID);
-                        }
-=======
-                LogHandler?.Dispose();
-            }
-
-            if (UpdatePoller != null && UpdatePoller.IsUpdateRequested)
-                return Library.AutoUpdater.UpdaterManager.MAGIC_EXIT_CODE;
-
-            return 0;
-        }
->>>>>>> 82c14c5c
-
-        private static void StartWebServer(Dictionary<string, string> commandlineOptions)
-        {
-            WebServer = new WebServer.Server(commandlineOptions);
-
-<<<<<<< HEAD
-                        Duplicati.Library.Utility.TempFile.RemoveOldApplicationTempFiles((path, ex) => {
-                            Program.DataConnection.LogError(null, string.Format("Failed to delete temp file: {0}", path), ex);
-                        });
-=======
-            ServerPortChanged |= WebServer.Port != DataConnection.ApplicationSettings.LastWebserverPort;
-            DataConnection.ApplicationSettings.LastWebserverPort = WebServer.Port;
-        }
->>>>>>> 82c14c5c
-
-        private static void SetWorkerThread()
-        {
-            WorkThread = new Duplicati.Library.Utility.WorkerThread<Runner.IRunnerData>((x) => { Runner.Run(x, true); },
-                LiveControl.State == LiveControls.LiveControlState.Paused);
-            Scheduler = new Scheduler(WorkThread);
-
-            WorkThread.StartingWork += (worker, task) => { SignalNewEvent(null, null); };
-            WorkThread.CompletedWork += (worker, task) => { SignalNewEvent(null, null); };
-            WorkThread.WorkQueueChanged += (worker) => { SignalNewEvent(null, null); };
-            Scheduler.NewSchedule += new EventHandler(SignalNewEvent);
-            WorkThread.OnError += (worker, task, exception) =>
-            {
-                Program.DataConnection.LogError(task?.BackupID, "Error in worker", exception);
-            };
-
-            var lastScheduleId = LastDataUpdateID;
-            Program.StatusEventNotifyer.NewEvent += (sender, e) =>
-            {
-                if (lastScheduleId == LastDataUpdateID) return;
-                lastScheduleId = LastDataUpdateID;
-                Program.Scheduler.Reschedule();
-            };
-
-            void RegisterTaskResult(long id, Exception ex)
-            {
-                lock (MainLock)
-                {
-                    // If the new results says it crashed, we store that instead of success
-                    if (Program.TaskResultCache.Count > 0 && Program.TaskResultCache.Last().Key == id)
-                    {
-<<<<<<< HEAD
-                        Program.DataConnection.LogError(null, "Failed during temp file cleanup", ex);
-=======
-                        if (ex != null && Program.TaskResultCache.Last().Value == null)
-                            Program.TaskResultCache.RemoveAt(Program.TaskResultCache.Count - 1);
-                        else
-                            return;
->>>>>>> 82c14c5c
-                    }
-
-<<<<<<< HEAD
-                try
-                {
-                    PurgeTempFilesTimer = new System.Threading.Timer(purgeTempFilesCallback, null, TimeSpan.FromHours(1), TimeSpan.FromDays(1));
-                }
-                catch (ArgumentOutOfRangeException)
-                {
-                    //Bugfix for older Mono, slightly more resources used to avoid large values in the period field
-                    PurgeTempFilesTimer = new System.Threading.Timer(purgeTempFilesCallback, null, TimeSpan.FromHours(1), TimeSpan.FromHours(1));
-                }
-
-                LiveControl = new LiveControls(DataConnection.ApplicationSettings);
-                LiveControl.StateChanged += new EventHandler(LiveControl_StateChanged);
-                LiveControl.ThreadPriorityChanged += new EventHandler(LiveControl_ThreadPriorityChanged);
-                LiveControl.ThrottleSpeedChanged += new EventHandler(LiveControl_ThrottleSpeedChanged);
-=======
-                    Program.TaskResultCache.Add(new KeyValuePair<long, Exception>(id, ex));
-                    while (Program.TaskResultCache.Count > MAX_TASK_RESULT_CACHE_SIZE)
-                        Program.TaskResultCache.RemoveAt(0);
-                }
-            }
-
-            Program.WorkThread.CompletedWork += (worker, task) => { RegisterTaskResult(task.TaskID, null); };
-            Program.WorkThread.OnError += (worker, task, exception) => { RegisterTaskResult(task.TaskID, exception); };
-        }
-
-        private static void SetLiveControls()
-        {
-            LiveControl = new LiveControls(DataConnection.ApplicationSettings);
-            LiveControl.StateChanged += LiveControl_StateChanged;
-            LiveControl.ThreadPriorityChanged += LiveControl_ThreadPriorityChanged;
-            LiveControl.ThrottleSpeedChanged += LiveControl_ThrottleSpeedChanged;
-        }
-
-        private static void SetPurgeTempFilesTimer(Dictionary<string, string> commandlineOptions)
-        {
-            var lastPurge = new DateTime(0);
->>>>>>> 82c14c5c
-
-            System.Threading.TimerCallback purgeTempFilesCallback = (x) =>
-            {
-                try
-                {
-<<<<<<< HEAD
-                    Runner.Run(x, true);
-                }, LiveControl.State == LiveControls.LiveControlState.Paused);
-                Program.Scheduler = new Scheduler(WorkThread);
-
-                Program.WorkThread.StartingWork += (worker, task) => { SignalNewEvent(null, null); };
-                Program.WorkThread.CompletedWork += (worker, task) => { SignalNewEvent(null, null); };
-                Program.WorkThread.WorkQueueChanged += (worker) => { SignalNewEvent(null, null); };
-                Program.Scheduler.NewSchedule += new EventHandler(SignalNewEvent);
-                Program.WorkThread.OnError += (worker, task, exception) => { Program.DataConnection.LogError(task?.BackupID, "Error in worker", exception); };
-
-                var lastscheduleid = LastDataUpdateID;
-                Program.StatusEventNotifyer.NewEvent += (sender, e) =>
-                {
-                    if (lastscheduleid != LastDataUpdateID)
-                    {
-                        lastscheduleid = LastDataUpdateID;
-                        Program.Scheduler.Reschedule();
-=======
-#if DEBUG
-                    if (Math.Abs((DateTime.Now - lastPurge).TotalHours) < 1)
-                    {
-                        return;
->>>>>>> 82c14c5c
-                    }
-#else
-                    if (Math.Abs((DateTime.Now - lastPurge).TotalHours) < 23)
-                    {
-                        return;
-                    }
-#endif
-
-<<<<<<< HEAD
-                Action<long, Exception> registerTaskResult = (id, ex) => {
-                    lock(Program.MainLock) {
-
-                        // If the new results says it crashed, we store that instead of success
-                        if (Program.TaskResultCache.Count > 0 && Program.TaskResultCache.Last().Key == id)
-=======
-                    lastPurge = DateTime.Now;
-
-                    foreach (var e in DataConnection.GetTempFiles().Where((f) => f.Expires < DateTime.Now))
-                    {
-                        try
->>>>>>> 82c14c5c
-                        {
-                            if (System.IO.File.Exists(e.Path))
-                                System.IO.File.Delete(e.Path);
-                        }
-                        catch (Exception ex)
-                        {
-                            DataConnection.LogError(null, $"Failed to delete temp file: {e.Path}", ex);
-                        }
-<<<<<<< HEAD
-
-                        Program.TaskResultCache.Add(new KeyValuePair<long, Exception>(id, ex));
-                        while(Program.TaskResultCache.Count > MAX_TASK_RESULT_CACHE_SIZE)
-                            Program.TaskResultCache.RemoveAt(0);
-                    }
-                };
-=======
->>>>>>> 82c14c5c
-
-                        DataConnection.DeleteTempFile(e.ID);
-                    }
-
-
-                    Library.Utility.TempFile.RemoveOldApplicationTempFiles((path, ex) =>
-                    {
-                        DataConnection.LogError(null, $"Failed to delete temp file: {path}", ex);
-                    });
-
-<<<<<<< HEAD
-                ServerPortChanged |= Program.WebServer.Port != DataConnection.ApplicationSettings.LastWebserverPort;
-                DataConnection.ApplicationSettings.LastWebserverPort = Program.WebServer.Port;
-=======
-                    if (!commandlineOptions.TryGetValue("log-retention", out string pts))
-                    {
-                        pts = DEFAULT_LOG_RETENTION;
-                    }
->>>>>>> 82c14c5c
-
-                    DataConnection.PurgeLogData(Library.Utility.Timeparser.ParseTimeInterval(pts, DateTime.Now, true));
-                }
-                catch (Exception ex)
-                {
-                    DataConnection.LogError(null, "Failed during temp file cleanup", ex);
-                }
-            };
-
-            try
-            {
-#if DEBUG
-                PurgeTempFilesTimer =
-                    new System.Threading.Timer(purgeTempFilesCallback, null, TimeSpan.FromSeconds(10), TimeSpan.FromHours(1));
-#else
-                PurgeTempFilesTimer =
-                    new System.Threading.Timer(purgeTempFilesCallback, null, TimeSpan.FromHours(1), TimeSpan.FromDays(1));
-#endif
-            }
-            catch (ArgumentOutOfRangeException)
-            {
-                //Bugfix for older Mono, slightly more resources used to avoid large values in the period field
-                PurgeTempFilesTimer =
-                    new System.Threading.Timer(purgeTempFilesCallback, null, TimeSpan.FromHours(1), TimeSpan.FromHours(1));
-            }
-        }
-
-        private static void AdjustApplicationSettings(Dictionary<string, string> commandlineOptions)
-        {
-            if (commandlineOptions.ContainsKey("webservice-password"))
-            {
-                DataConnection.ApplicationSettings.SetWebserverPassword(commandlineOptions["webservice-password"]);
-            }
-
-            DataConnection.ApplicationSettings.GenerateWebserverPasswordTrayIcon();
-
-            if (commandlineOptions.ContainsKey("webservice-allowed-hostnames"))
-            {
-                DataConnection.ApplicationSettings.SetAllowedHostnames(commandlineOptions["webservice-allowed-hostnames"]);
-            }
-        }
-
-        private static void CreateApplicationInstance(bool writeConsole)
-        {
-            try
-            {
-                //This will also create DATAFOLDER if it does not exist
-                ApplicationInstance = new SingleInstance(DataFolder);
-            }
-            catch (Exception ex)
-            {
-                if (writeConsole)
-                {
-                    Console.WriteLine(Strings.Program.StartupFailure(ex));
-                    Environment.Exit(200);
-                }
-
-                throw new Exception(Strings.Program.StartupFailure(ex));
-            }
-
-            if (!ApplicationInstance.IsFirstInstance)
-            {
-                if (writeConsole)
-                {
-                    Console.WriteLine(Strings.Program.AnotherInstanceDetected);
-                    Environment.Exit(200);
-                }
-
-                throw new SingleInstance.MultipleInstanceException(Strings.Program.AnotherInstanceDetected);
-            }
-        }
-
-        private static void ConfigureLogging(Dictionary<string, string> commandlineOptions)
-        {
-
-#if DEBUG
-            //Log various information in the logfile
-            if (!commandlineOptions.ContainsKey("log-file"))
-            {
-                commandlineOptions["log-file"] = System.IO.Path.Combine(StartupPath, "Duplicati.debug.log");
-                commandlineOptions["log-level"] = Duplicati.Library.Logging.LogMessageType.Profiling.ToString();
-                if (System.IO.File.Exists(commandlineOptions["log-file"]))
-                {
-                    System.IO.File.Delete(commandlineOptions["log-file"]);
-                }
-            }
-#endif
-
-            // Setup the log redirect
-            Library.Logging.Log.StartScope(LogHandler, null);
-
-            if (commandlineOptions.ContainsKey("log-file"))
-            {
-                var loglevel = Library.Logging.LogMessageType.Error;
-
-                if (commandlineOptions.ContainsKey("log-level"))
-                    Enum.TryParse(commandlineOptions["log-level"], true, out loglevel);
-
-                LogHandler.SetServerFile(commandlineOptions["log-file"], loglevel);
-            }
-        }
-
-        private static int ShowHelp(bool writeConsole)
-        {
-            if (writeConsole)
-            {
-                Console.WriteLine(Strings.Program.HelpDisplayDialog);
-
-                foreach (Library.Interface.ICommandLineArgument arg in SupportedCommands)
-                    Console.WriteLine(Strings.Program.HelpDisplayFormat(arg.Name, arg.LongDescription));
-
-                return 0;
-            }
-
-            throw new Exception("Server invoked with --help");
-        }
-
-        public static Database.Connection GetDatabaseConnection(Dictionary<string, string> commandlineOptions)
-        {
-            var dbPassword = Environment.GetEnvironmentVariable(DB_KEY_ENV_NAME);
-
-            //If we are on windows we encrypt the database by default
-            //We do not encrypt on Linux as most distros use a SQLite library without encryption support,
-            //Linux users can use an encrypted home folder, or install a SQLite library with encryption support
-
-            //Note that the password here is a default password and public knowledge
-            //
-            //The purpose of this is to prevent casual read of the database, as well
-            // as protect from harddisk string scans, not to protect from determined
-            // attacks.
-            //
-            //If you desire better security, start Duplicati once with the commandline option
-            // --unencrypted-database to decrypt the database.
-            //Then set the environment variable DUPLICATI_DB_KEY to the desired key,
-            // and run Duplicati again without the --unencrypted-database option
-            // to re-encrypt it with the new key
-            //
-            //If you change the key, please note that you need to supply the same
-            // key when restoring the setup, as the setup being backed up will
-            // be encrypted as well.
-            if (!Platform.IsClientPosix && string.IsNullOrEmpty(dbPassword))
-                dbPassword = Library.AutoUpdater.AutoUpdateSettings.AppName + "_Key_42";
-
-            // Allow override of the environment variables from the commandline
-            if (commandlineOptions.ContainsKey("server-encryption-key"))
-                dbPassword = commandlineOptions["server-encryption-key"];
-
-            var serverDataFolder = Environment.GetEnvironmentVariable(DATAFOLDER_ENV_NAME);
-            if (commandlineOptions.ContainsKey("server-datafolder"))
-                serverDataFolder = commandlineOptions["server-datafolder"];
-
-            if (string.IsNullOrEmpty(serverDataFolder))
-            {
-#if DEBUG
-                //debug mode uses a lock file located in the app folder
-                DataFolder = StartupPath;
-#else
-                bool portableMode = commandlineOptions.ContainsKey("portable-mode") ? Library.Utility.Utility.ParseBool(commandlineOptions["portable-mode"], true) : false;
-
-                if (portableMode)
-                {
-                    //Portable mode uses a data folder in the application home dir
-                    DataFolder = System.IO.Path.Combine(StartupPath, "data");
-                    System.IO.Directory.SetCurrentDirectory(StartupPath);
-                }
-                else
-                {
-                    //Normal release mode uses the systems "(Local) Application Data" folder
-                    // %LOCALAPPDATA% on Windows, ~/.config on Linux
-
-                    // Special handling for Windows:
-                    //   - Older versions use %APPDATA%
-                    //   - but new versions use %LOCALAPPDATA%
-                    //
-                    //  If we find a new version, lets use that
-                    //    otherwise use the older location
-                    //
-
-                    serverDataFolder = System.IO.Path.Combine(System.Environment.GetFolderPath(Environment.SpecialFolder.ApplicationData), Library.AutoUpdater.AutoUpdateSettings.AppName);
-                    if (Platform.IsClientWindows)
-                    {
-                        var localappdata = System.IO.Path.Combine(System.Environment.GetFolderPath(Environment.SpecialFolder.LocalApplicationData), Library.AutoUpdater.AutoUpdateSettings.AppName);
-
-                        var prefile = System.IO.Path.Combine(serverDataFolder, "Duplicati-server.sqlite");
-                        var curfile = System.IO.Path.Combine(localappdata, "Duplicati-server.sqlite");
-
-                        // If the new file exists, we use that
-                        // If the new file does not exist, and the old file exists we use the old
-                        // Otherwise we use the new location
-                        if (System.IO.File.Exists(curfile) || !System.IO.File.Exists(prefile))
-                            serverDataFolder = localappdata;
-                    }
-
-                    DataFolder = serverDataFolder;
-                }
-#endif
-            }
-            else
-                DataFolder = Util.AppendDirSeparator(Environment.ExpandEnvironmentVariables(serverDataFolder).Trim('"'));
-
-            var sqliteVersion = new Version((string)Duplicati.Library.SQLiteHelper.SQLiteLoader.SQLiteConnectionType.GetProperty("SQLiteVersion").GetValue(null, null));
-
-            if (sqliteVersion < new Version(3, 6, 3))
-            {
-                //The official Mono SQLite provider is also broken with less than 3.6.3
-                throw new Exception(Strings.Program.WrongSQLiteVersion(sqliteVersion, "3.6.3"));
-            }
-
-            //Create the connection instance
-            var con = Library.SQLiteHelper.SQLiteLoader.LoadConnection();
-
-            try
-            {
-                DatabasePath = System.IO.Path.Combine(DataFolder, "Duplicati-server.sqlite");
-
-                if (!System.IO.Directory.Exists(System.IO.Path.GetDirectoryName(DatabasePath)))
-                    System.IO.Directory.CreateDirectory(System.IO.Path.GetDirectoryName(DatabasePath));
-#if DEBUG
-                //Default is to not use encryption for debugging
-                var useDatabaseEncryption = commandlineOptions.ContainsKey("unencrypted-database") && !Library.Utility.Utility.ParseBool(commandlineOptions["unencrypted-database"], true);
-#else
-                var useDatabaseEncryption = !commandlineOptions.ContainsKey("unencrypted-database") || !Library.Utility.Utility.ParseBool(commandlineOptions["unencrypted-database"], true);
-#endif
-
-                //Attempt to open the database, handling any encryption present
-                Duplicati.Library.SQLiteHelper.SQLiteLoader.OpenDatabase(con, DatabasePath, useDatabaseEncryption, dbPassword);
-
-                Duplicati.Library.SQLiteHelper.DatabaseUpgrader.UpgradeDatabase(con, DatabasePath, typeof(Database.Connection));
-            }
-            catch (Exception ex)
-            {
-                //Unwrap the reflection exceptions
-                if (ex is System.Reflection.TargetInvocationException && ex.InnerException != null)
-                    ex = ex.InnerException;
-
-                throw new Exception(Strings.Program.DatabaseOpenError(ex.Message));
-            }
-
-            return new Database.Connection(con);
-        }
-
-        public static void StartOrStopUsageReporter()
-        {
-            var disableUsageReporter =
-                string.Equals(DataConnection.ApplicationSettings.UsageReporterLevel, "none", StringComparison.OrdinalIgnoreCase)
-                ||
-                string.Equals(DataConnection.ApplicationSettings.UsageReporterLevel, "disabled", StringComparison.OrdinalIgnoreCase);
-
-            Library.UsageReporter.ReportType reportLevel;
-            if (!Enum.TryParse<Library.UsageReporter.ReportType>(DataConnection.ApplicationSettings.UsageReporterLevel, true, out reportLevel))
-                Library.UsageReporter.Reporter.SetReportLevel(null, disableUsageReporter);
-            else
-                Library.UsageReporter.Reporter.SetReportLevel(reportLevel, disableUsageReporter);
-        }
-
-        public static void UpdateThrottleSpeeds()
-        {
-            if (Program.WorkThread == null)
-                return;
-
-            var cur = Program.WorkThread.CurrentTask;
-            if (cur != null)
-                cur.UpdateThrottleSpeed();
-        }
-
-        private static void SignalNewEvent(object sender, EventArgs e)
-        {
-            StatusEventNotifyer.SignalNewEvent();
-        }
-
-
-        /// <summary>
-        /// Handles a change in the LiveControl and updates the Runner
-        /// </summary>
-        /// <param name="sender"></param>
-        /// <param name="e"></param>
-        private static void LiveControl_ThreadPriorityChanged(object sender, EventArgs e)
-        {
-            StatusEventNotifyer.SignalNewEvent();
-        }
-
-        /// <summary>
-        /// Handles a change in the LiveControl and updates the Runner
-        /// </summary>
-        /// <param name="sender"></param>
-        /// <param name="e"></param>
-        private static void LiveControl_ThrottleSpeedChanged(object sender, EventArgs e)
-        {
-            StatusEventNotifyer.SignalNewEvent();
-        }
-
-        /// <summary>
-        /// This event handler updates the trayicon menu with the current state of the runner.
-        /// </summary>
-        static void LiveControl_StateChanged(object sender, EventArgs e)
-        {
-            switch (LiveControl.State)
-            {
-                case LiveControls.LiveControlState.Paused:
-                    {
-                        WorkThread.Pause();
-                        var t = WorkThread.CurrentTask;
-                        t?.Pause();
-                        break;
-                    }
-                case LiveControls.LiveControlState.Running:
-                    {
-                        WorkThread.Resume();
-                        var t = WorkThread.CurrentTask;
-                        t?.Resume();
-                        break;
-                    }
-            }
-
-            StatusEventNotifyer.SignalNewEvent();
-        }
-               
-        /// <summary>
-        /// Simple method for tracking if the server has crashed
-        /// </summary>
-        private static void PingPongMethod()
-        {
-            var rd = new System.IO.StreamReader(Console.OpenStandardInput());
-            var wr = new System.IO.StreamWriter(Console.OpenStandardOutput());
-            string line;
-            while ((line = rd.ReadLine()) != null)
-            {
-                if (string.Equals("shutdown", line, StringComparison.OrdinalIgnoreCase))
-                {
-                    // TODO: All calls to ApplicationExitEvent and TrayIcon->Quit
-                    // should check if we are running something
-                    ApplicationExitEvent.Set();
-                }
-                else
-                {
-                    wr.WriteLine("pong");
-                    wr.Flush();
-                }
-            }
-        }
-
-        /// <summary>
-        /// The default log retention
-        /// </summary>
-        private static readonly string DEFAULT_LOG_RETENTION = "30D";
-
-        /// <summary>
-        /// Gets a list of all supported commandline options
-        /// </summary>
-        public static Library.Interface.ICommandLineArgument[] SupportedCommands
-        {
-            get
-            {
-                var lst = new List<Duplicati.Library.Interface.ICommandLineArgument> (new Duplicati.Library.Interface.ICommandLineArgument[] {
-                    new Duplicati.Library.Interface.CommandLineArgument("tempdir", Duplicati.Library.Interface.CommandLineArgument.ArgumentType.Path, Strings.Program.TempdirShort, Strings.Program.TempdirLong, System.IO.Path.GetTempPath()),
-                    new Duplicati.Library.Interface.CommandLineArgument("help", Duplicati.Library.Interface.CommandLineArgument.ArgumentType.Boolean, Strings.Program.HelpCommandDescription, Strings.Program.HelpCommandDescription),
-                    new Duplicati.Library.Interface.CommandLineArgument("parameters-file", Library.Interface.CommandLineArgument.ArgumentType.Path, Strings.Program.ParametersFileOptionShort, Strings.Program.ParametersFileOptionLong2, "", new string[] {"parameter-file", "parameterfile"}),
-                    new Duplicati.Library.Interface.CommandLineArgument("unencrypted-database", Duplicati.Library.Interface.CommandLineArgument.ArgumentType.Boolean, Strings.Program.UnencrypteddatabaseCommandDescription, Strings.Program.UnencrypteddatabaseCommandDescription),
-                    new Duplicati.Library.Interface.CommandLineArgument("portable-mode", Duplicati.Library.Interface.CommandLineArgument.ArgumentType.Boolean, Strings.Program.PortablemodeCommandDescription, Strings.Program.PortablemodeCommandDescription),
-                    new Duplicati.Library.Interface.CommandLineArgument("log-file", Duplicati.Library.Interface.CommandLineArgument.ArgumentType.Path, Strings.Program.LogfileCommandDescription, Strings.Program.LogfileCommandDescription),
-                    new Duplicati.Library.Interface.CommandLineArgument("log-level", Duplicati.Library.Interface.CommandLineArgument.ArgumentType.Enumeration, Strings.Program.LoglevelCommandDescription, Strings.Program.LoglevelCommandDescription, "Warning", null, Enum.GetNames(typeof(Duplicati.Library.Logging.LogMessageType))),
-                    new Duplicati.Library.Interface.CommandLineArgument(Duplicati.Server.WebServer.Server.OPTION_WEBROOT, Duplicati.Library.Interface.CommandLineArgument.ArgumentType.Path, Strings.Program.WebserverWebrootDescription, Strings.Program.WebserverWebrootDescription, Duplicati.Server.WebServer.Server.DEFAULT_OPTION_WEBROOT),
-                    new Duplicati.Library.Interface.CommandLineArgument(Duplicati.Server.WebServer.Server.OPTION_PORT, Duplicati.Library.Interface.CommandLineArgument.ArgumentType.String, Strings.Program.WebserverPortDescription, Strings.Program.WebserverPortDescription, Duplicati.Server.WebServer.Server.DEFAULT_OPTION_PORT.ToString()),
-                    new Duplicati.Library.Interface.CommandLineArgument(Duplicati.Server.WebServer.Server.OPTION_SSLCERTIFICATEFILE, Duplicati.Library.Interface.CommandLineArgument.ArgumentType.String, Strings.Program.WebserverCertificateFileDescription, Strings.Program.WebserverCertificateFileDescription, Duplicati.Server.WebServer.Server.OPTION_SSLCERTIFICATEFILE),
-                    new Duplicati.Library.Interface.CommandLineArgument(Duplicati.Server.WebServer.Server.OPTION_SSLCERTIFICATEFILEPASSWORD, Duplicati.Library.Interface.CommandLineArgument.ArgumentType.String, Strings.Program.WebserverCertificatePasswordDescription, Strings.Program.WebserverCertificatePasswordDescription, Duplicati.Server.WebServer.Server.OPTION_SSLCERTIFICATEFILEPASSWORD),
-                    new Duplicati.Library.Interface.CommandLineArgument(Duplicati.Server.WebServer.Server.OPTION_INTERFACE, Duplicati.Library.Interface.CommandLineArgument.ArgumentType.String, Strings.Program.WebserverInterfaceDescription, Strings.Program.WebserverInterfaceDescription, Duplicati.Server.WebServer.Server.DEFAULT_OPTION_INTERFACE),
-                    new Duplicati.Library.Interface.CommandLineArgument("webservice-password", Duplicati.Library.Interface.CommandLineArgument.ArgumentType.Password, Strings.Program.WebserverPasswordDescription, Strings.Program.WebserverPasswordDescription),
-                    new Duplicati.Library.Interface.CommandLineArgument("webservice-allowed-hostnames", Duplicati.Library.Interface.CommandLineArgument.ArgumentType.String, Strings.Program.WebserverAllowedhostnamesDescription, Strings.Program.WebserverAllowedhostnamesDescription),
-                    new Duplicati.Library.Interface.CommandLineArgument("ping-pong-keepalive", Duplicati.Library.Interface.CommandLineArgument.ArgumentType.Boolean, Strings.Program.PingpongkeepaliveShort, Strings.Program.PingpongkeepaliveLong),
-                    new Duplicati.Library.Interface.CommandLineArgument("log-retention", Duplicati.Library.Interface.CommandLineArgument.ArgumentType.Timespan, Strings.Program.LogretentionShort, Strings.Program.LogretentionLong, DEFAULT_LOG_RETENTION),
-                    new Duplicati.Library.Interface.CommandLineArgument("server-datafolder", Duplicati.Library.Interface.CommandLineArgument.ArgumentType.Path, Strings.Program.ServerdatafolderShort, Strings.Program.ServerdatafolderLong(DATAFOLDER_ENV_NAME), System.IO.Path.Combine(System.Environment.GetFolderPath(Environment.SpecialFolder.ApplicationData), Library.AutoUpdater.AutoUpdateSettings.AppName)),
-
-                });
-
-                if (!Platform.IsClientPosix)
-                    lst.Add(new Duplicati.Library.Interface.CommandLineArgument("server-encryption-key", Duplicati.Library.Interface.CommandLineArgument.ArgumentType.Password, Strings.Program.ServerencryptionkeyShort, Strings.Program.ServerencryptionkeyLong(DB_KEY_ENV_NAME, "unencrypted-database"), Library.AutoUpdater.AutoUpdateSettings.AppName + "_Key_42"));
-
-                return lst.ToArray();
-            }
-        }
-
-        private static bool ReadOptionsFromFile(string filename, ref Library.Utility.IFilter filter, List<string> cargs, Dictionary<string, string> options)
-        {
-            try
-            {
-                List<string> fargs = new List<string>(Library.Utility.Utility.ReadFileWithDefaultEncoding(Environment.ExpandEnvironmentVariables(filename)).Replace("\r\n", "\n").Replace("\r", "\n").Split(new String[] { "\n" }, StringSplitOptions.RemoveEmptyEntries).Select(x => x.Trim()));
-                var newsource = new List<string>();
-                string newtarget = null;
-                string prependfilter = null;
-                string appendfilter = null;
-                string replacefilter = null;
-
-                var tmpparsed = Library.Utility.FilterCollector.ExtractOptions(fargs, (key, value) => {
-                    if (key.Equals("source", StringComparison.OrdinalIgnoreCase))
-                    {
-                        newsource.Add(value);
-                        return false;
-                    }
-                    else if (key.Equals("target", StringComparison.OrdinalIgnoreCase))
-                    {
-                        newtarget = value;
-                        return false;
-                    }
-                    else if (key.Equals("append-filter", StringComparison.OrdinalIgnoreCase))
-                    {
-                        appendfilter = value;
-                        return false;
-                    }
-                    else if (key.Equals("prepend-filter", StringComparison.OrdinalIgnoreCase))
-                    {
-                        prependfilter = value;
-                        return false;
-                    }
-                    else if (key.Equals("replace-filter", StringComparison.OrdinalIgnoreCase))
-                    {
-                        replacefilter = value;
-                        return false;
-                    }
-
-                    return true;
-                });
-
-                var opt = tmpparsed.Item1;
-                var newfilter = tmpparsed.Item2;
-
-                // If the user specifies parameters-file, all filters must be in the file.
-                // Allowing to specify some filters on the command line could result in wrong filter ordering
-                if (!filter.Empty && !newfilter.Empty)
-                    throw new Duplicati.Library.Interface.UserInformationException(Strings.Program.FiltersCannotBeUsedWithFileError2, "FiltersCannotBeUsedOnCommandLineAndInParameterFile");
-
-                if (!newfilter.Empty)
-                    filter = newfilter;
-
-                if (!string.IsNullOrWhiteSpace(prependfilter))
-                    filter = Library.Utility.FilterExpression.Combine(Library.Utility.FilterExpression.Deserialize(prependfilter.Split(new string[] { System.IO.Path.PathSeparator.ToString() }, StringSplitOptions.RemoveEmptyEntries)), filter);
-
-                if (!string.IsNullOrWhiteSpace(appendfilter))
-                    filter = Library.Utility.FilterExpression.Combine(filter, Library.Utility.FilterExpression.Deserialize(appendfilter.Split(new string[] { System.IO.Path.PathSeparator.ToString() }, StringSplitOptions.RemoveEmptyEntries)));
-
-                if (!string.IsNullOrWhiteSpace(replacefilter))
-                    filter = Library.Utility.FilterExpression.Deserialize(replacefilter.Split(new string[] { System.IO.Path.PathSeparator.ToString() }, StringSplitOptions.RemoveEmptyEntries));
-
-                foreach (KeyValuePair<String, String> keyvalue in opt)
-                    options[keyvalue.Key] = keyvalue.Value;
-
-                if (!string.IsNullOrEmpty(newtarget))
-                {
-                    if (cargs.Count <= 1)
-                        cargs.Add(newtarget);
-                    else
-                        cargs[1] = newtarget;
-                }
-
-                if (cargs.Count >= 1 && cargs[0].Equals("backup", StringComparison.OrdinalIgnoreCase))
-                    cargs.AddRange(newsource);
-                else if (newsource.Count > 0)
-                    Library.Logging.Log.WriteVerboseMessage(LOGTAG, "NotUsingBackupSources", Strings.Program.SkippingSourceArgumentsOnNonBackupOperation);
-
-                return true;
-            }
-            catch (Exception e)
-            {
-                throw new Exception(Strings.Program.FailedToParseParametersFileError(filename, e.Message));
-            }
-        }
-    }
-}
+﻿using System;
+using System.Collections.Generic;
+using System.Globalization;
+using System.Linq;
+using Duplicati.Library.Common;
+using Duplicati.Library.Common.IO;
+
+namespace Duplicati.Server
+{
+    public class Program
+    {
+
+        private static readonly List<string> AlternativeHelpStrings = new List<string> { "help", "/help", "usage", "/usage", "--help" };
+
+        private static readonly List<string> ParameterFileOptionStrings = new List<string> { "parameters-file", "parameterfile" };
+
+        /// <summary>
+        /// The log tag for messages from this class
+        /// </summary>
+        private static readonly string LOGTAG = Library.Logging.Log.LogTagFromType<Program>();
+        /// <summary>
+        /// The path to the directory that contains the main executable
+        /// </summary>
+        public static readonly string StartupPath = Duplicati.Library.AutoUpdater.UpdaterManager.InstalledBaseDir;
+
+        /// <summary>
+        /// The name of the environment variable that holds the path to the data folder used by Duplicati
+        /// </summary>
+        private static readonly string DATAFOLDER_ENV_NAME = Duplicati.Library.AutoUpdater.AutoUpdateSettings.AppName.ToUpper(CultureInfo.InvariantCulture) + "_HOME";
+
+        /// <summary>
+        /// The environment variable that holds the database key used to encrypt the SQLite database
+        /// </summary>
+        private static readonly string DB_KEY_ENV_NAME = Duplicati.Library.AutoUpdater.AutoUpdateSettings.AppName.ToUpper(CultureInfo.InvariantCulture) + "_DB_KEY";
+
+        /// <summary>
+        /// Gets the folder where Duplicati data is stored
+        /// </summary>
+        public static string DataFolder { get; private set; }
+
+        /// <summary>
+        /// The single instance
+        /// </summary>
+        public static SingleInstance ApplicationInstance = null;
+
+        /// <summary>
+        /// This is the only access to the database
+        /// </summary>
+        public static Database.Connection DataConnection;
+
+        /// <summary>
+        /// This is the lock to be used before manipulating the shared resources
+        /// </summary>
+        public static readonly object MainLock = new object();
+
+        /// <summary>
+        /// This is the scheduling thread
+        /// </summary>
+        public static Scheduler Scheduler;
+
+        /// <summary>
+        /// This is the working thread
+        /// </summary>
+        public static Duplicati.Library.Utility.WorkerThread<Runner.IRunnerData> WorkThread;
+
+        /// <summary>
+        /// List of completed task results
+        /// </summary>
+        public static readonly List<KeyValuePair<long, Exception>> TaskResultCache = new List<KeyValuePair<long, Exception>>();
+
+        /// <summary>
+        /// The maximum number of completed task results to keep in memory
+        /// </summary>
+        private static readonly int MAX_TASK_RESULT_CACHE_SIZE = 100;
+
+        /// <summary>
+        /// The thread running the ping-pong handler
+        /// </summary>
+        private static System.Threading.Thread PingPongThread;
+
+        /// <summary>
+        /// The path to the file that contains the current database
+        /// </summary>
+        private static string DatabasePath;
+
+        /// <summary>
+        /// The controller interface for pause/resume and throttle options
+        /// </summary>
+        public static LiveControls LiveControl;
+
+        /// <summary>
+        /// The application exit event
+        /// </summary>
+        public static System.Threading.ManualResetEvent ApplicationExitEvent;
+
+        /// <summary>
+        /// The webserver instance
+        /// </summary>
+        private static WebServer.Server WebServer;
+
+        /// <summary>
+        /// The update poll thread.
+        /// </summary>
+        public static UpdatePollThread UpdatePoller;
+
+        /// <summary>
+        /// An event that is set once the server is ready to respond to requests
+        /// </summary>
+        public static readonly System.Threading.ManualResetEvent ServerStartedEvent = new System.Threading.ManualResetEvent(false);
+
+        /// <summary>
+        /// The status event signaler, used to control long polling of status updates
+        /// </summary>
+        public static readonly EventPollNotify StatusEventNotifyer = new EventPollNotify();
+
+        /// <summary>
+        /// A delegate method for creating a copy of the current progress state
+        /// </summary>
+        public static Func<Duplicati.Server.Serialization.Interface.IProgressEventData> GenerateProgressState;
+
+        /// <summary>
+        /// An event ID that increases whenever the database is updated
+        /// </summary>
+        public static long LastDataUpdateID = 0;
+
+        /// <summary>
+        /// An event ID that increases whenever a notification is updated
+        /// </summary>
+        public static long LastNotificationUpdateID = 0;
+
+        /// <summary>
+        /// The log redirect handler
+        /// </summary>
+        public static readonly LogWriteHandler LogHandler = new LogWriteHandler();
+
+        /// <summary>
+        /// Used to check the origin of the web server (e.g. Tray icon or a stand alone Server)
+        /// </summary>
+        public static string Origin = "Server";
+
+        private static System.Threading.Timer PurgeTempFilesTimer = null;
+
+        public static int ServerPort
+        {
+            get
+            {
+                return WebServer.Port;
+            }
+        }
+
+        public static bool IsFirstRun
+        {
+            get { return DataConnection.ApplicationSettings.IsFirstRun; }
+            set { DataConnection.ApplicationSettings.IsFirstRun = value; }
+        }
+
+        public static string StartedBy
+        {
+            get { return Origin; }
+            set { Origin = value; }
+        }
+
+        public static bool ServerPortChanged
+        {
+            get { return DataConnection.ApplicationSettings.ServerPortChanged; }
+            set { DataConnection.ApplicationSettings.ServerPortChanged = value; }
+        }
+
+        /// <summary>
+        /// The main entry point for the application.
+        /// </summary>
+        [STAThread]
+        public static int Main(string[] args)
+        {
+            return Duplicati.Library.AutoUpdater.UpdaterManager.RunFromMostRecent(typeof(Program).GetMethod("RealMain"), args, Duplicati.Library.AutoUpdater.AutoUpdateStrategy.Never);
+        }
+
+        public static int RealMain(string[] _args)
+        {
+            //If we are on Windows, append the bundled "win-tools" programs to the search path
+            //We add it last, to allow the user to override with other versions
+            if (Platform.IsClientWindows)
+            {
+                Environment.SetEnvironmentVariable("PATH",
+                    Environment.GetEnvironmentVariable("PATH") +
+                    System.IO.Path.PathSeparator.ToString() +
+                    System.IO.Path.Combine(
+                        System.IO.Path.GetDirectoryName(System.Reflection.Assembly.GetExecutingAssembly().Location),
+                        "win-tools")
+                );
+            }
+
+            //If this executable is invoked directly, write to console, otherwise throw exceptions
+            var writeToConsole = System.Reflection.Assembly.GetEntryAssembly() == System.Reflection.Assembly.GetExecutingAssembly();
+
+            //Find commandline options here for handling special startup cases
+            var args = new List<string>(_args);
+            var optionsWithFilter = Library.Utility.FilterCollector.ExtractOptions(new List<string>(args));
+            var commandlineOptions = optionsWithFilter.Item1;
+            var filter = optionsWithFilter.Item2;
+
+            if (_args.Select(s => s.ToLower()).Intersect(AlternativeHelpStrings.ConvertAll(x => x.ToLower())).Any())
+            {
+                return ShowHelp(writeToConsole);
+            }
+
+            if (commandlineOptions.ContainsKey("tempdir") && !string.IsNullOrEmpty(commandlineOptions["tempdir"]))
+            {
+                Library.Utility.SystemContextSettings.DefaultTempPath = commandlineOptions["tempdir"];
+            }
+
+            Library.Utility.SystemContextSettings.StartSession();
+
+            var parameterFileOption = commandlineOptions.Keys.Select(s => s.ToLower())
+                .Intersect(ParameterFileOptionStrings.ConvertAll(x => x.ToLower())).FirstOrDefault();
+
+            if (parameterFileOption != null && !string.IsNullOrEmpty(commandlineOptions[parameterFileOption]))
+            {
+                string filename = commandlineOptions[parameterFileOption];
+                commandlineOptions.Remove(parameterFileOption);
+                if (!ReadOptionsFromFile(filename, ref filter, args, commandlineOptions))
+                    return 100;
+            }
+
+            ConfigureLogging(commandlineOptions);
+
+            try
+            {
+
+                DataConnection = GetDatabaseConnection(commandlineOptions);
+
+                if (!DataConnection.ApplicationSettings.FixedInvalidBackupId)
+                    DataConnection.FixInvalidBackupId();
+
+                CreateApplicationInstance(writeToConsole);
+
+                StartOrStopUsageReporter();
+
+                AdjustApplicationSettings(commandlineOptions);
+
+                ApplicationExitEvent = new System.Threading.ManualResetEvent(false);
+
+                Library.AutoUpdater.UpdaterManager.OnError += (Exception obj) =>
+                {
+                    DataConnection.LogError(null, "Error in updater", obj);
+                };
+                
+                UpdatePoller = new UpdatePollThread();
+
+                SetPurgeTempFilesTimer(commandlineOptions);
+
+                SetLiveControls();
+
+                SetWorkerThread();
+
+                StartWebServer(commandlineOptions);
+
+                if (Library.Utility.Utility.ParseBoolOption(commandlineOptions, "ping-pong-keepalive"))
+                {
+                    PingPongThread = new System.Threading.Thread(PingPongMethod) {IsBackground = true};
+                    PingPongThread.Start();
+                }
+
+                ServerStartedEvent.Set();
+                ApplicationExitEvent.WaitOne();
+            }
+            catch (SingleInstance.MultipleInstanceException mex)
+            {
+                System.Diagnostics.Trace.WriteLine(Strings.Program.SeriousError(mex.ToString()));
+                if (!writeToConsole) throw;
+                
+                Console.WriteLine(Strings.Program.SeriousError(mex.ToString()));
+                return 100;
+            }
+            catch (Exception ex)
+            {
+                System.Diagnostics.Trace.WriteLine(Strings.Program.SeriousError(ex.ToString()));
+                if (writeToConsole)
+                {
+                    Console.WriteLine(Strings.Program.SeriousError(ex.ToString()));
+                    return 100;
+                }
+                else
+                    throw new Exception(Strings.Program.SeriousError(ex.ToString()), ex);
+            }
+            finally
+            {
+                StatusEventNotifyer.SignalNewEvent();
+
+                UpdatePoller?.Terminate();
+                Scheduler?.Terminate(true);
+                WorkThread?.Terminate(true);
+                ApplicationInstance?.Dispose();
+                PurgeTempFilesTimer?.Dispose();
+
+                Library.UsageReporter.Reporter.ShutDown();
+
+                try { PingPongThread?.Abort(); }
+                catch { }
+
+                LogHandler?.Dispose();
+            }
+
+            if (UpdatePoller != null && UpdatePoller.IsUpdateRequested)
+                return Library.AutoUpdater.UpdaterManager.MAGIC_EXIT_CODE;
+
+            return 0;
+        }
+
+        private static void StartWebServer(Dictionary<string, string> commandlineOptions)
+        {
+            WebServer = new WebServer.Server(commandlineOptions);
+
+            ServerPortChanged |= WebServer.Port != DataConnection.ApplicationSettings.LastWebserverPort;
+            DataConnection.ApplicationSettings.LastWebserverPort = WebServer.Port;
+        }
+
+        private static void SetWorkerThread()
+        {
+            WorkThread = new Duplicati.Library.Utility.WorkerThread<Runner.IRunnerData>((x) => { Runner.Run(x, true); },
+                LiveControl.State == LiveControls.LiveControlState.Paused);
+            Scheduler = new Scheduler(WorkThread);
+
+            WorkThread.StartingWork += (worker, task) => { SignalNewEvent(null, null); };
+            WorkThread.CompletedWork += (worker, task) => { SignalNewEvent(null, null); };
+            WorkThread.WorkQueueChanged += (worker) => { SignalNewEvent(null, null); };
+            Scheduler.NewSchedule += new EventHandler(SignalNewEvent);
+            WorkThread.OnError += (worker, task, exception) =>
+            {
+                Program.DataConnection.LogError(task?.BackupID, "Error in worker", exception);
+            };
+
+            var lastScheduleId = LastDataUpdateID;
+            Program.StatusEventNotifyer.NewEvent += (sender, e) =>
+            {
+                if (lastScheduleId == LastDataUpdateID) return;
+                lastScheduleId = LastDataUpdateID;
+                Program.Scheduler.Reschedule();
+            };
+
+            void RegisterTaskResult(long id, Exception ex)
+            {
+                lock (MainLock)
+                {
+                    // If the new results says it crashed, we store that instead of success
+                    if (Program.TaskResultCache.Count > 0 && Program.TaskResultCache.Last().Key == id)
+                    {
+                        if (ex != null && Program.TaskResultCache.Last().Value == null)
+                            Program.TaskResultCache.RemoveAt(Program.TaskResultCache.Count - 1);
+                        else
+                            return;
+                    }
+
+                    Program.TaskResultCache.Add(new KeyValuePair<long, Exception>(id, ex));
+                    while (Program.TaskResultCache.Count > MAX_TASK_RESULT_CACHE_SIZE)
+                        Program.TaskResultCache.RemoveAt(0);
+                }
+            }
+
+            Program.WorkThread.CompletedWork += (worker, task) => { RegisterTaskResult(task.TaskID, null); };
+            Program.WorkThread.OnError += (worker, task, exception) => { RegisterTaskResult(task.TaskID, exception); };
+        }
+
+        private static void SetLiveControls()
+        {
+            LiveControl = new LiveControls(DataConnection.ApplicationSettings);
+            LiveControl.StateChanged += LiveControl_StateChanged;
+            LiveControl.ThreadPriorityChanged += LiveControl_ThreadPriorityChanged;
+            LiveControl.ThrottleSpeedChanged += LiveControl_ThrottleSpeedChanged;
+        }
+
+        private static void SetPurgeTempFilesTimer(Dictionary<string, string> commandlineOptions)
+        {
+            var lastPurge = new DateTime(0);
+
+            System.Threading.TimerCallback purgeTempFilesCallback = (x) =>
+            {
+                try
+                {
+#if DEBUG
+                    if (Math.Abs((DateTime.Now - lastPurge).TotalHours) < 1)
+                    {
+                        return;
+                    }
+#else
+                    if (Math.Abs((DateTime.Now - lastPurge).TotalHours) < 23)
+                    {
+                        return;
+                    }
+#endif
+
+                    lastPurge = DateTime.Now;
+
+                    foreach (var e in DataConnection.GetTempFiles().Where((f) => f.Expires < DateTime.Now))
+                    {
+                        try
+                        {
+                            if (System.IO.File.Exists(e.Path))
+                                System.IO.File.Delete(e.Path);
+                        }
+                        catch (Exception ex)
+                        {
+                            DataConnection.LogError(null, $"Failed to delete temp file: {e.Path}", ex);
+                        }
+
+                        DataConnection.DeleteTempFile(e.ID);
+                    }
+
+
+                    Library.Utility.TempFile.RemoveOldApplicationTempFiles((path, ex) =>
+                    {
+                        DataConnection.LogError(null, $"Failed to delete temp file: {path}", ex);
+                    });
+
+                    if (!commandlineOptions.TryGetValue("log-retention", out string pts))
+                    {
+                        pts = DEFAULT_LOG_RETENTION;
+                    }
+
+                    DataConnection.PurgeLogData(Library.Utility.Timeparser.ParseTimeInterval(pts, DateTime.Now, true));
+                }
+                catch (Exception ex)
+                {
+                    DataConnection.LogError(null, "Failed during temp file cleanup", ex);
+                }
+            };
+
+            try
+            {
+#if DEBUG
+                PurgeTempFilesTimer =
+                    new System.Threading.Timer(purgeTempFilesCallback, null, TimeSpan.FromSeconds(10), TimeSpan.FromHours(1));
+#else
+                PurgeTempFilesTimer =
+                    new System.Threading.Timer(purgeTempFilesCallback, null, TimeSpan.FromHours(1), TimeSpan.FromDays(1));
+#endif
+            }
+            catch (ArgumentOutOfRangeException)
+            {
+                //Bugfix for older Mono, slightly more resources used to avoid large values in the period field
+                PurgeTempFilesTimer =
+                    new System.Threading.Timer(purgeTempFilesCallback, null, TimeSpan.FromHours(1), TimeSpan.FromHours(1));
+            }
+        }
+
+        private static void AdjustApplicationSettings(Dictionary<string, string> commandlineOptions)
+        {
+            if (commandlineOptions.ContainsKey("webservice-password"))
+            {
+                DataConnection.ApplicationSettings.SetWebserverPassword(commandlineOptions["webservice-password"]);
+            }
+
+            DataConnection.ApplicationSettings.GenerateWebserverPasswordTrayIcon();
+
+            if (commandlineOptions.ContainsKey("webservice-allowed-hostnames"))
+            {
+                DataConnection.ApplicationSettings.SetAllowedHostnames(commandlineOptions["webservice-allowed-hostnames"]);
+            }
+        }
+
+        private static void CreateApplicationInstance(bool writeConsole)
+        {
+            try
+            {
+                //This will also create DATAFOLDER if it does not exist
+                ApplicationInstance = new SingleInstance(DataFolder);
+            }
+            catch (Exception ex)
+            {
+                if (writeConsole)
+                {
+                    Console.WriteLine(Strings.Program.StartupFailure(ex));
+                    Environment.Exit(200);
+                }
+
+                throw new Exception(Strings.Program.StartupFailure(ex));
+            }
+
+            if (!ApplicationInstance.IsFirstInstance)
+            {
+                if (writeConsole)
+                {
+                    Console.WriteLine(Strings.Program.AnotherInstanceDetected);
+                    Environment.Exit(200);
+                }
+
+                throw new SingleInstance.MultipleInstanceException(Strings.Program.AnotherInstanceDetected);
+            }
+        }
+
+        private static void ConfigureLogging(Dictionary<string, string> commandlineOptions)
+        {
+
+#if DEBUG
+            //Log various information in the logfile
+            if (!commandlineOptions.ContainsKey("log-file"))
+            {
+                commandlineOptions["log-file"] = System.IO.Path.Combine(StartupPath, "Duplicati.debug.log");
+                commandlineOptions["log-level"] = Duplicati.Library.Logging.LogMessageType.Profiling.ToString();
+                if (System.IO.File.Exists(commandlineOptions["log-file"]))
+                {
+                    System.IO.File.Delete(commandlineOptions["log-file"]);
+                }
+            }
+#endif
+
+            // Setup the log redirect
+            Library.Logging.Log.StartScope(LogHandler, null);
+
+            if (commandlineOptions.ContainsKey("log-file"))
+            {
+                var loglevel = Library.Logging.LogMessageType.Error;
+
+                if (commandlineOptions.ContainsKey("log-level"))
+                    Enum.TryParse(commandlineOptions["log-level"], true, out loglevel);
+
+                LogHandler.SetServerFile(commandlineOptions["log-file"], loglevel);
+            }
+        }
+
+        private static int ShowHelp(bool writeConsole)
+        {
+            if (writeConsole)
+            {
+                Console.WriteLine(Strings.Program.HelpDisplayDialog);
+
+                foreach (Library.Interface.ICommandLineArgument arg in SupportedCommands)
+                    Console.WriteLine(Strings.Program.HelpDisplayFormat(arg.Name, arg.LongDescription));
+
+                return 0;
+            }
+
+            throw new Exception("Server invoked with --help");
+        }
+
+        public static Database.Connection GetDatabaseConnection(Dictionary<string, string> commandlineOptions)
+        {
+            var dbPassword = Environment.GetEnvironmentVariable(DB_KEY_ENV_NAME);
+
+            //If we are on windows we encrypt the database by default
+            //We do not encrypt on Linux as most distros use a SQLite library without encryption support,
+            //Linux users can use an encrypted home folder, or install a SQLite library with encryption support
+
+            //Note that the password here is a default password and public knowledge
+            //
+            //The purpose of this is to prevent casual read of the database, as well
+            // as protect from harddisk string scans, not to protect from determined
+            // attacks.
+            //
+            //If you desire better security, start Duplicati once with the commandline option
+            // --unencrypted-database to decrypt the database.
+            //Then set the environment variable DUPLICATI_DB_KEY to the desired key,
+            // and run Duplicati again without the --unencrypted-database option
+            // to re-encrypt it with the new key
+            //
+            //If you change the key, please note that you need to supply the same
+            // key when restoring the setup, as the setup being backed up will
+            // be encrypted as well.
+            if (!Platform.IsClientPosix && string.IsNullOrEmpty(dbPassword))
+                dbPassword = Library.AutoUpdater.AutoUpdateSettings.AppName + "_Key_42";
+
+            // Allow override of the environment variables from the commandline
+            if (commandlineOptions.ContainsKey("server-encryption-key"))
+                dbPassword = commandlineOptions["server-encryption-key"];
+
+            var serverDataFolder = Environment.GetEnvironmentVariable(DATAFOLDER_ENV_NAME);
+            if (commandlineOptions.ContainsKey("server-datafolder"))
+                serverDataFolder = commandlineOptions["server-datafolder"];
+
+            if (string.IsNullOrEmpty(serverDataFolder))
+            {
+#if DEBUG
+                //debug mode uses a lock file located in the app folder
+                DataFolder = StartupPath;
+#else
+                bool portableMode = commandlineOptions.ContainsKey("portable-mode") ? Library.Utility.Utility.ParseBool(commandlineOptions["portable-mode"], true) : false;
+
+                if (portableMode)
+                {
+                    //Portable mode uses a data folder in the application home dir
+                    DataFolder = System.IO.Path.Combine(StartupPath, "data");
+                    System.IO.Directory.SetCurrentDirectory(StartupPath);
+                }
+                else
+                {
+                    //Normal release mode uses the systems "(Local) Application Data" folder
+                    // %LOCALAPPDATA% on Windows, ~/.config on Linux
+
+                    // Special handling for Windows:
+                    //   - Older versions use %APPDATA%
+                    //   - but new versions use %LOCALAPPDATA%
+                    //
+                    //  If we find a new version, lets use that
+                    //    otherwise use the older location
+                    //
+
+                    serverDataFolder = System.IO.Path.Combine(System.Environment.GetFolderPath(Environment.SpecialFolder.ApplicationData), Library.AutoUpdater.AutoUpdateSettings.AppName);
+                    if (Platform.IsClientWindows)
+                    {
+                        var localappdata = System.IO.Path.Combine(System.Environment.GetFolderPath(Environment.SpecialFolder.LocalApplicationData), Library.AutoUpdater.AutoUpdateSettings.AppName);
+
+                        var prefile = System.IO.Path.Combine(serverDataFolder, "Duplicati-server.sqlite");
+                        var curfile = System.IO.Path.Combine(localappdata, "Duplicati-server.sqlite");
+
+                        // If the new file exists, we use that
+                        // If the new file does not exist, and the old file exists we use the old
+                        // Otherwise we use the new location
+                        if (System.IO.File.Exists(curfile) || !System.IO.File.Exists(prefile))
+                            serverDataFolder = localappdata;
+                    }
+
+                    DataFolder = serverDataFolder;
+                }
+#endif
+            }
+            else
+                DataFolder = Util.AppendDirSeparator(Environment.ExpandEnvironmentVariables(serverDataFolder).Trim('"'));
+
+            var sqliteVersion = new Version((string)Duplicati.Library.SQLiteHelper.SQLiteLoader.SQLiteConnectionType.GetProperty("SQLiteVersion").GetValue(null, null));
+
+            if (sqliteVersion < new Version(3, 6, 3))
+            {
+                //The official Mono SQLite provider is also broken with less than 3.6.3
+                throw new Exception(Strings.Program.WrongSQLiteVersion(sqliteVersion, "3.6.3"));
+            }
+
+            //Create the connection instance
+            var con = Library.SQLiteHelper.SQLiteLoader.LoadConnection();
+
+            try
+            {
+                DatabasePath = System.IO.Path.Combine(DataFolder, "Duplicati-server.sqlite");
+
+                if (!System.IO.Directory.Exists(System.IO.Path.GetDirectoryName(DatabasePath)))
+                    System.IO.Directory.CreateDirectory(System.IO.Path.GetDirectoryName(DatabasePath));
+#if DEBUG
+                //Default is to not use encryption for debugging
+                var useDatabaseEncryption = commandlineOptions.ContainsKey("unencrypted-database") && !Library.Utility.Utility.ParseBool(commandlineOptions["unencrypted-database"], true);
+#else
+                var useDatabaseEncryption = !commandlineOptions.ContainsKey("unencrypted-database") || !Library.Utility.Utility.ParseBool(commandlineOptions["unencrypted-database"], true);
+#endif
+
+                //Attempt to open the database, handling any encryption present
+                Duplicati.Library.SQLiteHelper.SQLiteLoader.OpenDatabase(con, DatabasePath, useDatabaseEncryption, dbPassword);
+
+                Duplicati.Library.SQLiteHelper.DatabaseUpgrader.UpgradeDatabase(con, DatabasePath, typeof(Database.Connection));
+            }
+            catch (Exception ex)
+            {
+                //Unwrap the reflection exceptions
+                if (ex is System.Reflection.TargetInvocationException && ex.InnerException != null)
+                    ex = ex.InnerException;
+
+                throw new Exception(Strings.Program.DatabaseOpenError(ex.Message));
+            }
+
+            return new Database.Connection(con);
+        }
+
+        public static void StartOrStopUsageReporter()
+        {
+            var disableUsageReporter =
+                string.Equals(DataConnection.ApplicationSettings.UsageReporterLevel, "none", StringComparison.OrdinalIgnoreCase)
+                ||
+                string.Equals(DataConnection.ApplicationSettings.UsageReporterLevel, "disabled", StringComparison.OrdinalIgnoreCase);
+
+            Library.UsageReporter.ReportType reportLevel;
+            if (!Enum.TryParse<Library.UsageReporter.ReportType>(DataConnection.ApplicationSettings.UsageReporterLevel, true, out reportLevel))
+                Library.UsageReporter.Reporter.SetReportLevel(null, disableUsageReporter);
+            else
+                Library.UsageReporter.Reporter.SetReportLevel(reportLevel, disableUsageReporter);
+        }
+
+        public static void UpdateThrottleSpeeds()
+        {
+            if (Program.WorkThread == null)
+                return;
+
+            var cur = Program.WorkThread.CurrentTask;
+            if (cur != null)
+                cur.UpdateThrottleSpeed();
+        }
+
+        private static void SignalNewEvent(object sender, EventArgs e)
+        {
+            StatusEventNotifyer.SignalNewEvent();
+        }
+
+
+        /// <summary>
+        /// Handles a change in the LiveControl and updates the Runner
+        /// </summary>
+        /// <param name="sender"></param>
+        /// <param name="e"></param>
+        private static void LiveControl_ThreadPriorityChanged(object sender, EventArgs e)
+        {
+            StatusEventNotifyer.SignalNewEvent();
+        }
+
+        /// <summary>
+        /// Handles a change in the LiveControl and updates the Runner
+        /// </summary>
+        /// <param name="sender"></param>
+        /// <param name="e"></param>
+        private static void LiveControl_ThrottleSpeedChanged(object sender, EventArgs e)
+        {
+            StatusEventNotifyer.SignalNewEvent();
+        }
+
+        /// <summary>
+        /// This event handler updates the trayicon menu with the current state of the runner.
+        /// </summary>
+        static void LiveControl_StateChanged(object sender, EventArgs e)
+        {
+            switch (LiveControl.State)
+            {
+                case LiveControls.LiveControlState.Paused:
+                    {
+                        WorkThread.Pause();
+                        var t = WorkThread.CurrentTask;
+                        t?.Pause();
+                        break;
+                    }
+                case LiveControls.LiveControlState.Running:
+                    {
+                        WorkThread.Resume();
+                        var t = WorkThread.CurrentTask;
+                        t?.Resume();
+                        break;
+                    }
+            }
+
+            StatusEventNotifyer.SignalNewEvent();
+        }
+               
+        /// <summary>
+        /// Simple method for tracking if the server has crashed
+        /// </summary>
+        private static void PingPongMethod()
+        {
+            var rd = new System.IO.StreamReader(Console.OpenStandardInput());
+            var wr = new System.IO.StreamWriter(Console.OpenStandardOutput());
+            string line;
+            while ((line = rd.ReadLine()) != null)
+            {
+                if (string.Equals("shutdown", line, StringComparison.OrdinalIgnoreCase))
+                {
+                    // TODO: All calls to ApplicationExitEvent and TrayIcon->Quit
+                    // should check if we are running something
+                    ApplicationExitEvent.Set();
+                }
+                else
+                {
+                    wr.WriteLine("pong");
+                    wr.Flush();
+                }
+            }
+        }
+
+        /// <summary>
+        /// The default log retention
+        /// </summary>
+        private static readonly string DEFAULT_LOG_RETENTION = "30D";
+
+        /// <summary>
+        /// Gets a list of all supported commandline options
+        /// </summary>
+        public static Library.Interface.ICommandLineArgument[] SupportedCommands
+        {
+            get
+            {
+                var lst = new List<Duplicati.Library.Interface.ICommandLineArgument> (new Duplicati.Library.Interface.ICommandLineArgument[] {
+                    new Duplicati.Library.Interface.CommandLineArgument("tempdir", Duplicati.Library.Interface.CommandLineArgument.ArgumentType.Path, Strings.Program.TempdirShort, Strings.Program.TempdirLong, System.IO.Path.GetTempPath()),
+                    new Duplicati.Library.Interface.CommandLineArgument("help", Duplicati.Library.Interface.CommandLineArgument.ArgumentType.Boolean, Strings.Program.HelpCommandDescription, Strings.Program.HelpCommandDescription),
+                    new Duplicati.Library.Interface.CommandLineArgument("parameters-file", Library.Interface.CommandLineArgument.ArgumentType.Path, Strings.Program.ParametersFileOptionShort, Strings.Program.ParametersFileOptionLong2, "", new string[] {"parameter-file", "parameterfile"}),
+                    new Duplicati.Library.Interface.CommandLineArgument("unencrypted-database", Duplicati.Library.Interface.CommandLineArgument.ArgumentType.Boolean, Strings.Program.UnencrypteddatabaseCommandDescription, Strings.Program.UnencrypteddatabaseCommandDescription),
+                    new Duplicati.Library.Interface.CommandLineArgument("portable-mode", Duplicati.Library.Interface.CommandLineArgument.ArgumentType.Boolean, Strings.Program.PortablemodeCommandDescription, Strings.Program.PortablemodeCommandDescription),
+                    new Duplicati.Library.Interface.CommandLineArgument("log-file", Duplicati.Library.Interface.CommandLineArgument.ArgumentType.Path, Strings.Program.LogfileCommandDescription, Strings.Program.LogfileCommandDescription),
+                    new Duplicati.Library.Interface.CommandLineArgument("log-level", Duplicati.Library.Interface.CommandLineArgument.ArgumentType.Enumeration, Strings.Program.LoglevelCommandDescription, Strings.Program.LoglevelCommandDescription, "Warning", null, Enum.GetNames(typeof(Duplicati.Library.Logging.LogMessageType))),
+                    new Duplicati.Library.Interface.CommandLineArgument(Duplicati.Server.WebServer.Server.OPTION_WEBROOT, Duplicati.Library.Interface.CommandLineArgument.ArgumentType.Path, Strings.Program.WebserverWebrootDescription, Strings.Program.WebserverWebrootDescription, Duplicati.Server.WebServer.Server.DEFAULT_OPTION_WEBROOT),
+                    new Duplicati.Library.Interface.CommandLineArgument(Duplicati.Server.WebServer.Server.OPTION_PORT, Duplicati.Library.Interface.CommandLineArgument.ArgumentType.String, Strings.Program.WebserverPortDescription, Strings.Program.WebserverPortDescription, Duplicati.Server.WebServer.Server.DEFAULT_OPTION_PORT.ToString()),
+                    new Duplicati.Library.Interface.CommandLineArgument(Duplicati.Server.WebServer.Server.OPTION_SSLCERTIFICATEFILE, Duplicati.Library.Interface.CommandLineArgument.ArgumentType.String, Strings.Program.WebserverCertificateFileDescription, Strings.Program.WebserverCertificateFileDescription, Duplicati.Server.WebServer.Server.OPTION_SSLCERTIFICATEFILE),
+                    new Duplicati.Library.Interface.CommandLineArgument(Duplicati.Server.WebServer.Server.OPTION_SSLCERTIFICATEFILEPASSWORD, Duplicati.Library.Interface.CommandLineArgument.ArgumentType.String, Strings.Program.WebserverCertificatePasswordDescription, Strings.Program.WebserverCertificatePasswordDescription, Duplicati.Server.WebServer.Server.OPTION_SSLCERTIFICATEFILEPASSWORD),
+                    new Duplicati.Library.Interface.CommandLineArgument(Duplicati.Server.WebServer.Server.OPTION_INTERFACE, Duplicati.Library.Interface.CommandLineArgument.ArgumentType.String, Strings.Program.WebserverInterfaceDescription, Strings.Program.WebserverInterfaceDescription, Duplicati.Server.WebServer.Server.DEFAULT_OPTION_INTERFACE),
+                    new Duplicati.Library.Interface.CommandLineArgument("webservice-password", Duplicati.Library.Interface.CommandLineArgument.ArgumentType.Password, Strings.Program.WebserverPasswordDescription, Strings.Program.WebserverPasswordDescription),
+                    new Duplicati.Library.Interface.CommandLineArgument("webservice-allowed-hostnames", Duplicati.Library.Interface.CommandLineArgument.ArgumentType.String, Strings.Program.WebserverAllowedhostnamesDescription, Strings.Program.WebserverAllowedhostnamesDescription),
+                    new Duplicati.Library.Interface.CommandLineArgument("ping-pong-keepalive", Duplicati.Library.Interface.CommandLineArgument.ArgumentType.Boolean, Strings.Program.PingpongkeepaliveShort, Strings.Program.PingpongkeepaliveLong),
+                    new Duplicati.Library.Interface.CommandLineArgument("log-retention", Duplicati.Library.Interface.CommandLineArgument.ArgumentType.Timespan, Strings.Program.LogretentionShort, Strings.Program.LogretentionLong, DEFAULT_LOG_RETENTION),
+                    new Duplicati.Library.Interface.CommandLineArgument("server-datafolder", Duplicati.Library.Interface.CommandLineArgument.ArgumentType.Path, Strings.Program.ServerdatafolderShort, Strings.Program.ServerdatafolderLong(DATAFOLDER_ENV_NAME), System.IO.Path.Combine(System.Environment.GetFolderPath(Environment.SpecialFolder.ApplicationData), Library.AutoUpdater.AutoUpdateSettings.AppName)),
+
+                });
+
+                if (!Platform.IsClientPosix)
+                    lst.Add(new Duplicati.Library.Interface.CommandLineArgument("server-encryption-key", Duplicati.Library.Interface.CommandLineArgument.ArgumentType.Password, Strings.Program.ServerencryptionkeyShort, Strings.Program.ServerencryptionkeyLong(DB_KEY_ENV_NAME, "unencrypted-database"), Library.AutoUpdater.AutoUpdateSettings.AppName + "_Key_42"));
+
+                return lst.ToArray();
+            }
+        }
+
+        private static bool ReadOptionsFromFile(string filename, ref Library.Utility.IFilter filter, List<string> cargs, Dictionary<string, string> options)
+        {
+            try
+            {
+                List<string> fargs = new List<string>(Library.Utility.Utility.ReadFileWithDefaultEncoding(Environment.ExpandEnvironmentVariables(filename)).Replace("\r\n", "\n").Replace("\r", "\n").Split(new String[] { "\n" }, StringSplitOptions.RemoveEmptyEntries).Select(x => x.Trim()));
+                var newsource = new List<string>();
+                string newtarget = null;
+                string prependfilter = null;
+                string appendfilter = null;
+                string replacefilter = null;
+
+                var tmpparsed = Library.Utility.FilterCollector.ExtractOptions(fargs, (key, value) => {
+                    if (key.Equals("source", StringComparison.OrdinalIgnoreCase))
+                    {
+                        newsource.Add(value);
+                        return false;
+                    }
+                    else if (key.Equals("target", StringComparison.OrdinalIgnoreCase))
+                    {
+                        newtarget = value;
+                        return false;
+                    }
+                    else if (key.Equals("append-filter", StringComparison.OrdinalIgnoreCase))
+                    {
+                        appendfilter = value;
+                        return false;
+                    }
+                    else if (key.Equals("prepend-filter", StringComparison.OrdinalIgnoreCase))
+                    {
+                        prependfilter = value;
+                        return false;
+                    }
+                    else if (key.Equals("replace-filter", StringComparison.OrdinalIgnoreCase))
+                    {
+                        replacefilter = value;
+                        return false;
+                    }
+
+                    return true;
+                });
+
+                var opt = tmpparsed.Item1;
+                var newfilter = tmpparsed.Item2;
+
+                // If the user specifies parameters-file, all filters must be in the file.
+                // Allowing to specify some filters on the command line could result in wrong filter ordering
+                if (!filter.Empty && !newfilter.Empty)
+                    throw new Duplicati.Library.Interface.UserInformationException(Strings.Program.FiltersCannotBeUsedWithFileError2, "FiltersCannotBeUsedOnCommandLineAndInParameterFile");
+
+                if (!newfilter.Empty)
+                    filter = newfilter;
+
+                if (!string.IsNullOrWhiteSpace(prependfilter))
+                    filter = Library.Utility.FilterExpression.Combine(Library.Utility.FilterExpression.Deserialize(prependfilter.Split(new string[] { System.IO.Path.PathSeparator.ToString() }, StringSplitOptions.RemoveEmptyEntries)), filter);
+
+                if (!string.IsNullOrWhiteSpace(appendfilter))
+                    filter = Library.Utility.FilterExpression.Combine(filter, Library.Utility.FilterExpression.Deserialize(appendfilter.Split(new string[] { System.IO.Path.PathSeparator.ToString() }, StringSplitOptions.RemoveEmptyEntries)));
+
+                if (!string.IsNullOrWhiteSpace(replacefilter))
+                    filter = Library.Utility.FilterExpression.Deserialize(replacefilter.Split(new string[] { System.IO.Path.PathSeparator.ToString() }, StringSplitOptions.RemoveEmptyEntries));
+
+                foreach (KeyValuePair<String, String> keyvalue in opt)
+                    options[keyvalue.Key] = keyvalue.Value;
+
+                if (!string.IsNullOrEmpty(newtarget))
+                {
+                    if (cargs.Count <= 1)
+                        cargs.Add(newtarget);
+                    else
+                        cargs[1] = newtarget;
+                }
+
+                if (cargs.Count >= 1 && cargs[0].Equals("backup", StringComparison.OrdinalIgnoreCase))
+                    cargs.AddRange(newsource);
+                else if (newsource.Count > 0)
+                    Library.Logging.Log.WriteVerboseMessage(LOGTAG, "NotUsingBackupSources", Strings.Program.SkippingSourceArgumentsOnNonBackupOperation);
+
+                return true;
+            }
+            catch (Exception e)
+            {
+                throw new Exception(Strings.Program.FailedToParseParametersFileError(filename, e.Message));
+            }
+        }
+    }
+}