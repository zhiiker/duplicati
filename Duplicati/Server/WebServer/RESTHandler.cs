--- conflicted
+++ resolved
@@ -1,267 +1,258 @@
-﻿//  Copyright (C) 2015, The Duplicati Team
-//  http://www.duplicati.com, info@duplicati.com
-//
-//  This library is free software; you can redistribute it and/or modify
-//  it under the terms of the GNU Lesser General Public License as
-//  published by the Free Software Foundation; either version 2.1 of the
-//  License, or (at your option) any later version.
-//
-//  This library is distributed in the hope that it will be useful, but
-//  WITHOUT ANY WARRANTY; without even the implied warranty of
-//  MERCHANTABILITY or FITNESS FOR A PARTICULAR PURPOSE. See the GNU
-//  Lesser General Public License for more details.
-//
-//  You should have received a copy of the GNU Lesser General Public
-//  License along with this library; if not, write to the Free Software
-//  Foundation, Inc., 59 Temple Place, Suite 330, Boston, MA 02111-1307 USA
-using System;
-using System.Collections.Concurrent;
-using System.Collections.Generic;
-using System.Linq;
-using HttpServer.HttpModules;
-<<<<<<< HEAD
-=======
-
-using Duplicati.Server.WebServer.RESTMethods;
->>>>>>> 82c14c5c
-
-using Duplicati.Server.WebServer.RESTMethods;
-
-namespace Duplicati.Server.WebServer
-{
-    public class RESTHandler : HttpModule
-    {
-        public const string API_URI_PATH = "/api/v1";
-        public static readonly int API_URI_SEGMENTS = API_URI_PATH.Split(new char[] {'/'}).Length;
-
-        private static readonly Dictionary<string, IRESTMethod> _modules = new Dictionary<string, IRESTMethod>(StringComparer.OrdinalIgnoreCase);
-
-        public static IDictionary<string, IRESTMethod> Modules { get { return _modules; } }
-
-        /// <summary>
-        /// Loads all REST modules in the Duplicati.Server.WebServer.RESTMethods namespace
-        /// </summary>
-        static RESTHandler()
-        {
-            var lst = 
-                from n in typeof(RESTHandler).Assembly.GetTypes()
-                where
-                    n.Namespace == typeof(IRESTMethod).Namespace
-                    &&
-                    typeof(IRESTMethod).IsAssignableFrom(n)
-                    &&
-                    !n.IsAbstract
-                    &&
-                    !n.IsInterface
-                select n;
-
-            foreach(var t in lst)
-            {
-                var m = (IRESTMethod)Activator.CreateInstance(t);
-                _modules.Add(t.Name.ToLowerInvariant(), m);
-            }
-        }
-
-        public static void HandleControlCGI(HttpServer.IHttpRequest request, HttpServer.IHttpResponse response, HttpServer.Sessions.IHttpSession session, Type module)
-        {
-            var method = request.Method;
-            if (!string.IsNullOrWhiteSpace(request.Headers["X-HTTP-Method-Override"]))
-                method = request.Headers["X-HTTP-Method-Override"];
-            
-            DoProcess(request, response, session, method, module.Name.ToLowerInvariant(), (String.Equals(request.Method, "POST", StringComparison.OrdinalIgnoreCase) ? request.Form : request.QueryString)["id"].Value);
-        }
-
-<<<<<<< HEAD
-        private static ConcurrentDictionary<string, System.Globalization.CultureInfo> _cultureCache = new ConcurrentDictionary<string, System.Globalization.CultureInfo>(StringComparer.OrdinalIgnoreCase);
-=======
-        private static readonly ConcurrentDictionary<string, System.Globalization.CultureInfo> _cultureCache = new ConcurrentDictionary<string, System.Globalization.CultureInfo>(StringComparer.OrdinalIgnoreCase);
->>>>>>> 82c14c5c
-
-        private static System.Globalization.CultureInfo ParseRequestCulture(RequestInfo info)
-        {
-            // Inject the override
-            return ParseRequestCulture(string.Format("{0},{1}", info.Request.Headers["X-UI-Language"], info.Request.Headers["Accept-Language"]));
-        }
-
-        public static System.Globalization.CultureInfo ParseDefaultRequestCulture(RequestInfo info)
-        {
-            if (info == null)
-                return null;
-            return ParseRequestCulture(info.Request.Headers["Accept-Language"]);
-        }
-
-        private static System.Globalization.CultureInfo ParseRequestCulture(string acceptheader)
-        {
-            acceptheader = acceptheader ?? string.Empty;
-
-            // Lock-free read
-            System.Globalization.CultureInfo ci;
-            if (_cultureCache.TryGetValue(acceptheader, out ci))
-                return ci;
-
-            // Lock-free assignment, we might compute the value twice
-            return _cultureCache[acceptheader] =
-                // Parse headers like "Accept-Language: da, en-gb;q=0.8, en;q=0.7"
-                acceptheader
-                .Split(new[] { "," }, StringSplitOptions.RemoveEmptyEntries)
-                .Select(x =>
-                {
-                    var opts = x.Split(new[] { ";" }, StringSplitOptions.RemoveEmptyEntries);
-                    var lang = opts.FirstOrDefault();
-                    var weight =
-                    opts.Where(y => y.StartsWith("q=", StringComparison.OrdinalIgnoreCase))
-                        .Select(y =>
-                        {
-                            float f;
-                            float.TryParse(y.Substring(2), System.Globalization.NumberStyles.Float, System.Globalization.CultureInfo.InvariantCulture, out f);
-                            return f;
-                        }).FirstOrDefault();
-
-                    // Set the default weight=1
-                    if (weight <= 0.001 && weight >= 0)
-                        weight = 1;
-
-                    return new KeyValuePair<string, float>(lang, weight);
-                })
-                // Handle priority
-                .OrderByDescending(x => x.Value)
-                .Select(x => x.Key)
-                .Distinct()
-                // Filter invalid/unsupported items
-                .Where(x => !string.IsNullOrWhiteSpace(x) && Library.Localization.LocalizationService.ParseCulture(x) != null)
-                .Select(x => Library.Localization.LocalizationService.ParseCulture(x))
-                // And get the first that works
-                .FirstOrDefault();
-
-        }
-
-        public static void DoProcess(RequestInfo info, string method, string module, string key)
-        {
-            var ci = ParseRequestCulture(info);
-
-            using (Library.Localization.LocalizationService.TemporaryContext(ci))
-            {
-                try
-                {
-                    if (ci != null)
-                        info.Response.AddHeader("Content-Language", ci.Name);
-
-                    IRESTMethod mod;
-                    _modules.TryGetValue(module, out mod);
-
-                    if (mod == null)
-                    {
-                        info.Response.Status = System.Net.HttpStatusCode.NotFound;
-                        info.Response.Reason = "No such module";
-                    }
-                    else if (method == HttpServer.Method.Get && mod is IRESTMethodGET get)
-                    {
-                        if (info.Request.Form != HttpServer.HttpForm.EmptyForm)
-                        {
-                            if (info.Request.QueryString == HttpServer.HttpInput.Empty)
-                            {
-                                var r = info.Request.GetType().GetField("_queryString", System.Reflection.BindingFlags.NonPublic | System.Reflection.BindingFlags.Instance);
-                                r.SetValue(info.Request, new HttpServer.HttpInput("formdata"));
-                            }
-
-                            foreach (HttpServer.HttpInputItem v in info.Request.Form)
-                                if (!info.Request.QueryString.Contains(v.Name))
-                                    info.Request.QueryString.Add(v.Name, v.Value);
-                        }
-
-                        get.GET(key, info);
-                    }
-                    else if (method == HttpServer.Method.Put && mod is IRESTMethodPUT put)
-                        put.PUT(key, info);
-                    else if (method == HttpServer.Method.Post && mod is IRESTMethodPOST post)
-                    {
-                        if (info.Request.Form == HttpServer.HttpForm.EmptyForm || info.Request.Form == HttpServer.HttpInput.Empty)
-                        {
-                            var r = info.Request.GetType().GetMethod("AssignForm", System.Reflection.BindingFlags.NonPublic | System.Reflection.BindingFlags.Instance, null, new Type[] {typeof(HttpServer.HttpForm)}, null);
-                            r.Invoke(info.Request, new object[] {new HttpServer.HttpForm(info.Request.QueryString)});
-                        }
-                        else
-                        {
-                            foreach (HttpServer.HttpInputItem v in info.Request.QueryString)
-                                if (!info.Request.Form.Contains(v.Name))
-                                    info.Request.Form.Add(v.Name, v.Value);
-                        }
-
-                        post.POST(key, info);
-                    }
-                    else if (method == HttpServer.Method.Delete && mod is IRESTMethodDELETE delete)
-                        delete.DELETE(key, info);
-                    else if (method == "PATCH" && mod is IRESTMethodPATCH patch)
-                        patch.PATCH(key, info);
-                    else
-                    {
-                        info.Response.Status = System.Net.HttpStatusCode.MethodNotAllowed;
-                        info.Response.Reason = "Method is not allowed";
-                    }
-                }
-                catch (Exception ex)
-                {
-                    Program.DataConnection.LogError("", string.Format("Request for {0} gave error", info.Request.Uri), ex);
-                    Console.WriteLine(ex);
-
-                    try
-                    {
-                        if (!info.Response.HeadersSent)
-                        {
-                            info.Response.Status = System.Net.HttpStatusCode.InternalServerError;
-                            info.Response.Reason = "Error";
-                            info.Response.ContentType = "text/plain";
-
-                            var wex = ex;
-                            while (wex is System.Reflection.TargetInvocationException && wex.InnerException != wex)
-                                wex = wex.InnerException;
-
-                            info.BodyWriter.WriteJsonObject(new
-                            {
-                                Message = wex.Message,
-                                Type = wex.GetType().Name,
-#if DEBUG
-                                Stacktrace = wex.ToString()
-#endif
-                            });
-                            info.BodyWriter.Flush();
-                        }
-                    }
-                    catch (Exception flex)
-                    {
-                        Program.DataConnection.LogError("", "Reporting error gave error", flex);
-                    }
-                }
-            }
-        }
-
-        public static void DoProcess(HttpServer.IHttpRequest request, HttpServer.IHttpResponse response, HttpServer.Sessions.IHttpSession session, string method, string module, string key)
-        {
-            using(var reqinfo = new RequestInfo(request, response, session))
-                DoProcess(reqinfo, method, module, key);
-        }
-            
-        public override bool Process(HttpServer.IHttpRequest request, HttpServer.IHttpResponse response, HttpServer.Sessions.IHttpSession session)
-        {
-            if (!request.Uri.AbsolutePath.StartsWith(API_URI_PATH, StringComparison.OrdinalIgnoreCase))
-                return false;
-
-            var module = request.Uri.Segments.Skip(API_URI_SEGMENTS).FirstOrDefault();
-            if (string.IsNullOrWhiteSpace(module))
-                module = "help";
-
-            module = module.Trim('/');
-
-            var key = string.Join("", request.Uri.Segments.Skip(API_URI_SEGMENTS + 1)).Trim('/');
-
-            var method = request.Method;
-            if (!string.IsNullOrWhiteSpace(request.Headers["X-HTTP-Method-Override"]))
-                method = request.Headers["X-HTTP-Method-Override"];
-
-            DoProcess(request, response, session, method, module, key);
-
-            return true;
-        }
-    }
-}
-
+﻿//  Copyright (C) 2015, The Duplicati Team
+//  http://www.duplicati.com, info@duplicati.com
+//
+//  This library is free software; you can redistribute it and/or modify
+//  it under the terms of the GNU Lesser General Public License as
+//  published by the Free Software Foundation; either version 2.1 of the
+//  License, or (at your option) any later version.
+//
+//  This library is distributed in the hope that it will be useful, but
+//  WITHOUT ANY WARRANTY; without even the implied warranty of
+//  MERCHANTABILITY or FITNESS FOR A PARTICULAR PURPOSE. See the GNU
+//  Lesser General Public License for more details.
+//
+//  You should have received a copy of the GNU Lesser General Public
+//  License along with this library; if not, write to the Free Software
+//  Foundation, Inc., 59 Temple Place, Suite 330, Boston, MA 02111-1307 USA
+using System;
+using System.Collections.Concurrent;
+using System.Collections.Generic;
+using System.Linq;
+using HttpServer.HttpModules;
+
+using Duplicati.Server.WebServer.RESTMethods;
+
+namespace Duplicati.Server.WebServer
+{
+    public class RESTHandler : HttpModule
+    {
+        public const string API_URI_PATH = "/api/v1";
+        public static readonly int API_URI_SEGMENTS = API_URI_PATH.Split(new char[] {'/'}).Length;
+
+        private static readonly Dictionary<string, IRESTMethod> _modules = new Dictionary<string, IRESTMethod>(StringComparer.OrdinalIgnoreCase);
+
+        public static IDictionary<string, IRESTMethod> Modules { get { return _modules; } }
+
+        /// <summary>
+        /// Loads all REST modules in the Duplicati.Server.WebServer.RESTMethods namespace
+        /// </summary>
+        static RESTHandler()
+        {
+            var lst = 
+                from n in typeof(RESTHandler).Assembly.GetTypes()
+                where
+                    n.Namespace == typeof(IRESTMethod).Namespace
+                    &&
+                    typeof(IRESTMethod).IsAssignableFrom(n)
+                    &&
+                    !n.IsAbstract
+                    &&
+                    !n.IsInterface
+                select n;
+
+            foreach(var t in lst)
+            {
+                var m = (IRESTMethod)Activator.CreateInstance(t);
+                _modules.Add(t.Name.ToLowerInvariant(), m);
+            }
+        }
+
+        public static void HandleControlCGI(HttpServer.IHttpRequest request, HttpServer.IHttpResponse response, HttpServer.Sessions.IHttpSession session, Type module)
+        {
+            var method = request.Method;
+            if (!string.IsNullOrWhiteSpace(request.Headers["X-HTTP-Method-Override"]))
+                method = request.Headers["X-HTTP-Method-Override"];
+            
+            DoProcess(request, response, session, method, module.Name.ToLowerInvariant(), (String.Equals(request.Method, "POST", StringComparison.OrdinalIgnoreCase) ? request.Form : request.QueryString)["id"].Value);
+        }
+
+        private static readonly ConcurrentDictionary<string, System.Globalization.CultureInfo> _cultureCache = new ConcurrentDictionary<string, System.Globalization.CultureInfo>(StringComparer.OrdinalIgnoreCase);
+
+        private static System.Globalization.CultureInfo ParseRequestCulture(RequestInfo info)
+        {
+            // Inject the override
+            return ParseRequestCulture(string.Format("{0},{1}", info.Request.Headers["X-UI-Language"], info.Request.Headers["Accept-Language"]));
+        }
+
+        public static System.Globalization.CultureInfo ParseDefaultRequestCulture(RequestInfo info)
+        {
+            if (info == null)
+                return null;
+            return ParseRequestCulture(info.Request.Headers["Accept-Language"]);
+        }
+
+        private static System.Globalization.CultureInfo ParseRequestCulture(string acceptheader)
+        {
+            acceptheader = acceptheader ?? string.Empty;
+
+            // Lock-free read
+            System.Globalization.CultureInfo ci;
+            if (_cultureCache.TryGetValue(acceptheader, out ci))
+                return ci;
+
+            // Lock-free assignment, we might compute the value twice
+            return _cultureCache[acceptheader] =
+                // Parse headers like "Accept-Language: da, en-gb;q=0.8, en;q=0.7"
+                acceptheader
+                .Split(new[] { "," }, StringSplitOptions.RemoveEmptyEntries)
+                .Select(x =>
+                {
+                    var opts = x.Split(new[] { ";" }, StringSplitOptions.RemoveEmptyEntries);
+                    var lang = opts.FirstOrDefault();
+                    var weight =
+                    opts.Where(y => y.StartsWith("q=", StringComparison.OrdinalIgnoreCase))
+                        .Select(y =>
+                        {
+                            float f;
+                            float.TryParse(y.Substring(2), System.Globalization.NumberStyles.Float, System.Globalization.CultureInfo.InvariantCulture, out f);
+                            return f;
+                        }).FirstOrDefault();
+
+                    // Set the default weight=1
+                    if (weight <= 0.001 && weight >= 0)
+                        weight = 1;
+
+                    return new KeyValuePair<string, float>(lang, weight);
+                })
+                // Handle priority
+                .OrderByDescending(x => x.Value)
+                .Select(x => x.Key)
+                .Distinct()
+                // Filter invalid/unsupported items
+                .Where(x => !string.IsNullOrWhiteSpace(x) && Library.Localization.LocalizationService.ParseCulture(x) != null)
+                .Select(x => Library.Localization.LocalizationService.ParseCulture(x))
+                // And get the first that works
+                .FirstOrDefault();
+
+        }
+
+        public static void DoProcess(RequestInfo info, string method, string module, string key)
+        {
+            var ci = ParseRequestCulture(info);
+
+            using (Library.Localization.LocalizationService.TemporaryContext(ci))
+            {
+                try
+                {
+                    if (ci != null)
+                        info.Response.AddHeader("Content-Language", ci.Name);
+
+                    IRESTMethod mod;
+                    _modules.TryGetValue(module, out mod);
+
+                    if (mod == null)
+                    {
+                        info.Response.Status = System.Net.HttpStatusCode.NotFound;
+                        info.Response.Reason = "No such module";
+                    }
+                    else if (method == HttpServer.Method.Get && mod is IRESTMethodGET get)
+                    {
+                        if (info.Request.Form != HttpServer.HttpForm.EmptyForm)
+                        {
+                            if (info.Request.QueryString == HttpServer.HttpInput.Empty)
+                            {
+                                var r = info.Request.GetType().GetField("_queryString", System.Reflection.BindingFlags.NonPublic | System.Reflection.BindingFlags.Instance);
+                                r.SetValue(info.Request, new HttpServer.HttpInput("formdata"));
+                            }
+
+                            foreach (HttpServer.HttpInputItem v in info.Request.Form)
+                                if (!info.Request.QueryString.Contains(v.Name))
+                                    info.Request.QueryString.Add(v.Name, v.Value);
+                        }
+
+                        get.GET(key, info);
+                    }
+                    else if (method == HttpServer.Method.Put && mod is IRESTMethodPUT put)
+                        put.PUT(key, info);
+                    else if (method == HttpServer.Method.Post && mod is IRESTMethodPOST post)
+                    {
+                        if (info.Request.Form == HttpServer.HttpForm.EmptyForm || info.Request.Form == HttpServer.HttpInput.Empty)
+                        {
+                            var r = info.Request.GetType().GetMethod("AssignForm", System.Reflection.BindingFlags.NonPublic | System.Reflection.BindingFlags.Instance, null, new Type[] {typeof(HttpServer.HttpForm)}, null);
+                            r.Invoke(info.Request, new object[] {new HttpServer.HttpForm(info.Request.QueryString)});
+                        }
+                        else
+                        {
+                            foreach (HttpServer.HttpInputItem v in info.Request.QueryString)
+                                if (!info.Request.Form.Contains(v.Name))
+                                    info.Request.Form.Add(v.Name, v.Value);
+                        }
+
+                        post.POST(key, info);
+                    }
+                    else if (method == HttpServer.Method.Delete && mod is IRESTMethodDELETE delete)
+                        delete.DELETE(key, info);
+                    else if (method == "PATCH" && mod is IRESTMethodPATCH patch)
+                        patch.PATCH(key, info);
+                    else
+                    {
+                        info.Response.Status = System.Net.HttpStatusCode.MethodNotAllowed;
+                        info.Response.Reason = "Method is not allowed";
+                    }
+                }
+                catch (Exception ex)
+                {
+                    Program.DataConnection.LogError("", string.Format("Request for {0} gave error", info.Request.Uri), ex);
+                    Console.WriteLine(ex);
+
+                    try
+                    {
+                        if (!info.Response.HeadersSent)
+                        {
+                            info.Response.Status = System.Net.HttpStatusCode.InternalServerError;
+                            info.Response.Reason = "Error";
+                            info.Response.ContentType = "text/plain";
+
+                            var wex = ex;
+                            while (wex is System.Reflection.TargetInvocationException && wex.InnerException != wex)
+                                wex = wex.InnerException;
+
+                            info.BodyWriter.WriteJsonObject(new
+                            {
+                                Message = wex.Message,
+                                Type = wex.GetType().Name,
+#if DEBUG
+                                Stacktrace = wex.ToString()
+#endif
+                            });
+                            info.BodyWriter.Flush();
+                        }
+                    }
+                    catch (Exception flex)
+                    {
+                        Program.DataConnection.LogError("", "Reporting error gave error", flex);
+                    }
+                }
+            }
+        }
+
+        public static void DoProcess(HttpServer.IHttpRequest request, HttpServer.IHttpResponse response, HttpServer.Sessions.IHttpSession session, string method, string module, string key)
+        {
+            using(var reqinfo = new RequestInfo(request, response, session))
+                DoProcess(reqinfo, method, module, key);
+        }
+            
+        public override bool Process(HttpServer.IHttpRequest request, HttpServer.IHttpResponse response, HttpServer.Sessions.IHttpSession session)
+        {
+            if (!request.Uri.AbsolutePath.StartsWith(API_URI_PATH, StringComparison.OrdinalIgnoreCase))
+                return false;
+
+            var module = request.Uri.Segments.Skip(API_URI_SEGMENTS).FirstOrDefault();
+            if (string.IsNullOrWhiteSpace(module))
+                module = "help";
+
+            module = module.Trim('/');
+
+            var key = string.Join("", request.Uri.Segments.Skip(API_URI_SEGMENTS + 1)).Trim('/');
+
+            var method = request.Method;
+            if (!string.IsNullOrWhiteSpace(request.Headers["X-HTTP-Method-Override"]))
+                method = request.Headers["X-HTTP-Method-Override"];
+
+            DoProcess(request, response, session, method, module, key);
+
+            return true;
+        }
+    }
+}
+