﻿//  Copyright (C) 2015, The Duplicati Team
//  http://www.duplicati.com, info@duplicati.com
//
//  This library is free software; you can redistribute it and/or modify
//  it under the terms of the GNU Lesser General Public License as
//  published by the Free Software Foundation; either version 2.1 of the
//  License, or (at your option) any later version.
//
//  This library is distributed in the hope that it will be useful, but
//  WITHOUT ANY WARRANTY; without even the implied warranty of
//  MERCHANTABILITY or FITNESS FOR A PARTICULAR PURPOSE. See the GNU
//  Lesser General Public License for more details.
//
//  You should have received a copy of the GNU Lesser General Public
//  License along with this library; if not, write to the Free Software
//  Foundation, Inc., 59 Temple Place, Suite 330, Boston, MA 02111-1307 USA
using System;
using System.Linq;
using System.Collections.Generic;
using Duplicati.Server.Serialization;
using System.IO;

namespace Duplicati.Server.WebServer.RESTMethods
{
    public class Backups : IRESTMethodGET, IRESTMethodPOST, IRESTMethodDocumented
    {
        public class AddOrUpdateBackupData
        {
            public Boolean IsUnencryptedOrPassphraseStored { get; set;}
            public Database.Schedule Schedule { get; set;}
            public Database.Backup Backup { get; set;}
        }

        public void GET(string key, RequestInfo info)
        {
            var schedules = Program.DataConnection.Schedules;
            var backups = Program.DataConnection.Backups;

            var all = from n in backups
                select new AddOrUpdateBackupData {
                IsUnencryptedOrPassphraseStored = Program.DataConnection.IsUnencryptedOrPassphraseStored(long.Parse(n.ID)),
                Backup = (Database.Backup)n,
                Schedule = 
                    (from x in schedules
                        where x.Tags != null && x.Tags.Contains("ID=" + n.ID)
                        select (Database.Schedule)x).FirstOrDefault()
                };

            info.BodyWriter.OutputOK(all.ToArray());
        }

        private void ImportBackup(RequestInfo info)
        {
            var output_template = "<html><body><script type=\"text/javascript\">var jso = 'JSO'; var rp = null; try { rp = parent['CBM']; } catch (e) {}; if (rp) { rp('MSG', jso); } else { alert; rp('MSG'); };</script></body></html>";
            //output_template = "<html><body><script type=\"text/javascript\">alert('MSG');</script></body></html>";
            try
            {
                var input = info.Request.Form;
                var cmdline = Library.Utility.Utility.ParseBool(input["cmdline"].Value, false);
                var import_metadata = Library.Utility.Utility.ParseBool(input["import_metadata"].Value, false);
                var direct = Library.Utility.Utility.ParseBool(input["direct"].Value, false);
                output_template = output_template.Replace("CBM", input["callback"].Value);
                if (cmdline)
                {
                    info.Response.ContentType = "text/html";
                    info.BodyWriter.Write(output_template.Replace("MSG", "Import from commandline not yet implemented"));
                }
                else
                {
                    var file = info.Request.Form.GetFile("config");
                    if (file == null)
                        throw new Exception("No file uploaded");

<<<<<<< HEAD
                    var buf = new byte[3];
                    using(var fs = System.IO.File.OpenRead(file.Filename))
                    {
                        Duplicati.Library.Utility.Utility.ForceStreamRead(fs, buf, buf.Length);

                        fs.Position = 0;
                        if (buf[0] == 'A' && buf[1] == 'E' && buf[2] == 'S')
                        {
                            var passphrase = input["passphrase"].Value;
                            using(var m = new Duplicati.Library.Encryption.AESEncryption(passphrase, new Dictionary<string, string>()))
                            using(var m2 = m.Decrypt(fs))
                            using(var sr = new System.IO.StreamReader(m2))
                                ipx = Serializer.Deserialize<Serializable.ImportExportStructure>(sr);
                        }
                        else
                        {
                            using(var sr = new System.IO.StreamReader(fs))
                                ipx = Serializer.Deserialize<Serializable.ImportExportStructure>(sr);
                        }
                    }

                    if (ipx.Backup == null)
                        throw new Exception("No backup found in document");

                    if (ipx.Backup.Metadata == null)
                        ipx.Backup.Metadata = new Dictionary<string, string>();

                    if (!import_metadata) 
                        ipx.Backup.Metadata.Clear();

                    ipx.Backup.ID = null;
                    ((Database.Backup)ipx.Backup).DBPath = null;

                    if (ipx.Schedule != null)
                        ipx.Schedule.ID = -1;

=======
                    Serializable.ImportExportStructure ipx = Backups.LoadConfiguration(file.Filename, import_metadata, () => input["passphrase"].Value);
>>>>>>> 82c14c5c
                    if (direct)
                    {
                        lock (Program.DataConnection.m_lock)
                        {
                            var basename = ipx.Backup.Name;
                            var c = 0;
                            while (c++ < 100 && Program.DataConnection.Backups.Any(x => x.Name.Equals(ipx.Backup.Name, StringComparison.OrdinalIgnoreCase)))
                                ipx.Backup.Name = basename + " (" + c.ToString() + ")";

                            if (Program.DataConnection.Backups.Any(x => x.Name.Equals(ipx.Backup.Name, StringComparison.OrdinalIgnoreCase)))
                            {
                                info.BodyWriter.SetOK();
                                info.Response.ContentType = "text/html";
                                info.BodyWriter.Write(output_template.Replace("MSG", "There already exists a backup with the name: " + basename.Replace("\'", "\\'")));
                            }

                            var err = Program.DataConnection.ValidateBackup(ipx.Backup, ipx.Schedule);
                            if (!string.IsNullOrWhiteSpace(err))
                            {
                                info.ReportClientError(err, System.Net.HttpStatusCode.BadRequest);
                                return;
                            }

                            Program.DataConnection.AddOrUpdateBackupAndSchedule(ipx.Backup, ipx.Schedule);
                        }

                        info.Response.ContentType = "text/html";
                        info.BodyWriter.Write(output_template.Replace("MSG", "OK"));

                    }
                    else
                    {
                        using (var sw = new StringWriter())
                        {
                            Serializer.SerializeJson(sw, ipx, true);
                            output_template = output_template.Replace("'JSO'", sw.ToString());
                        }
                        info.BodyWriter.Write(output_template.Replace("MSG", "Import completed, but a browser issue prevents loading the contents. Try using the direct import method instead."));
                    }
                }
            }
            catch (Exception ex)
            {
                Program.DataConnection.LogError("", "Failed to import backup", ex);
                info.Response.ContentType = "text/html";
                info.BodyWriter.Write(output_template.Replace("MSG", ex.Message.Replace("\'", "\\'").Replace("\r", "\\r").Replace("\n", "\\n")));
            }            
        }

        public static Serializable.ImportExportStructure ImportBackup(string configurationFile, bool importMetadata, Func<string> getPassword, Dictionary<string, string> advancedOptions)
        {
            // This removes the ID and DBPath from the backup configuration.
            Serializable.ImportExportStructure importedStructure = Backups.LoadConfiguration(configurationFile, importMetadata, getPassword);

            // This will create the Duplicati-server.sqlite database file if it doesn't exist.
            using (Duplicati.Server.Database.Connection connection = Program.GetDatabaseConnection(advancedOptions))
            {
                if (connection.Backups.Any(x => x.Name.Equals(importedStructure.Backup.Name, StringComparison.OrdinalIgnoreCase)))
                {
                    throw new InvalidOperationException($"A backup with the name {importedStructure.Backup.Name} already exists.");
                }

                string error = connection.ValidateBackup(importedStructure.Backup, importedStructure.Schedule);
                if (!string.IsNullOrWhiteSpace(error))
                {
                    throw new InvalidOperationException(error);
                }

                // This creates a new ID and DBPath.
                connection.AddOrUpdateBackupAndSchedule(importedStructure.Backup, importedStructure.Schedule);
            }

            return importedStructure;
        }

        private static Serializable.ImportExportStructure LoadConfiguration(string filename, bool importMetadata, Func<string> getPassword)
        {
            Serializable.ImportExportStructure ipx;

            var buf = new byte[3];
            using (var fs = System.IO.File.OpenRead(filename))
            {
                Duplicati.Library.Utility.Utility.ForceStreamRead(fs, buf, buf.Length);

                fs.Position = 0;
                if (buf[0] == 'A' && buf[1] == 'E' && buf[2] == 'S')
                {
                    using (var m = new Duplicati.Library.Encryption.AESEncryption(getPassword(), new Dictionary<string, string>()))
                    {
                        using (var m2 = m.Decrypt(fs))
                        {
                            using (var sr = new System.IO.StreamReader(m2))
                            {
                                ipx = Serializer.Deserialize<Serializable.ImportExportStructure>(sr);
                            }
                        }
                    }
                }
                else
                {
                    using (var sr = new System.IO.StreamReader(fs))
                    {
                        ipx = Serializer.Deserialize<Serializable.ImportExportStructure>(sr);
                    }
                }
            }

            if (ipx.Backup == null)
            {
                throw new Exception("No backup found in document");
            }

            if (ipx.Backup.Metadata == null)
            {
                ipx.Backup.Metadata = new Dictionary<string, string>();
            }

            if (!importMetadata)
            {
                ipx.Backup.Metadata.Clear();
            }

            ipx.Backup.ID = null;
            ipx.Backup.DBPath = null;

            if (ipx.Schedule != null)
            {
                ipx.Schedule.ID = -1;
            }

            return ipx;
        }

        public void POST(string key, RequestInfo info)
        {
            if ("import".Equals(key, StringComparison.OrdinalIgnoreCase))
            {
                ImportBackup(info);
                return;
            }

            AddOrUpdateBackupData data = null;
            try
            {
                var str = info.Request.Form["data"].Value;
                if (string.IsNullOrWhiteSpace(str))
                    str = new StreamReader(info.Request.Body, System.Text.Encoding.UTF8).ReadToEnd();

                data = Serializer.Deserialize<AddOrUpdateBackupData>(new StringReader(str));
                if (data.Backup == null)
                {
                    info.ReportClientError("Data object had no backup entry", System.Net.HttpStatusCode.BadRequest);
                    return;
                }

                data.Backup.ID = null;

                if (Duplicati.Library.Utility.Utility.ParseBool(info.Request.Form["temporary"].Value, false))
                {
                    using(var tf = new Duplicati.Library.Utility.TempFile())
                        data.Backup.DBPath = tf;

                    data.Backup.Filters = data.Backup.Filters ?? new Duplicati.Server.Serialization.Interface.IFilter[0];
                    data.Backup.Settings = data.Backup.Settings ?? new Duplicati.Server.Serialization.Interface.ISetting[0];

                    Program.DataConnection.RegisterTemporaryBackup(data.Backup);

                    info.OutputOK(new { status = "OK", ID = data.Backup.ID });
                }
                else
                {
                    if (Library.Utility.Utility.ParseBool(info.Request.Form["existing_db"].Value, false))
                    {
                        data.Backup.DBPath = Library.Main.DatabaseLocator.GetDatabasePath(data.Backup.TargetURL, null, false, false);
                        if (string.IsNullOrWhiteSpace(data.Backup.DBPath))
                            throw new Exception("Unable to find remote db path?");
                    }


                    lock(Program.DataConnection.m_lock)
                    {
                        if (Program.DataConnection.Backups.Any(x => x.Name.Equals(data.Backup.Name, StringComparison.OrdinalIgnoreCase)))
                        {
                            info.ReportClientError("There already exists a backup with the name: " + data.Backup.Name, System.Net.HttpStatusCode.Conflict);
                            return;
                        }

                        var err = Program.DataConnection.ValidateBackup(data.Backup, data.Schedule);
                        if (!string.IsNullOrWhiteSpace(err))
                        {
                            info.ReportClientError(err, System.Net.HttpStatusCode.BadRequest);
                            return;
                        }

                        Program.DataConnection.AddOrUpdateBackupAndSchedule(data.Backup, data.Schedule);
                    }

                    info.OutputOK(new { status = "OK", ID = data.Backup.ID });
                }
            }
            catch (Exception ex)
            {
                if (data == null)
                    info.ReportClientError(string.Format("Unable to parse backup or schedule object: {0}", ex.Message), System.Net.HttpStatusCode.BadRequest);
                else
                    info.ReportClientError(string.Format("Unable to save schedule or backup object: {0}", ex.Message), System.Net.HttpStatusCode.InternalServerError);
            }
        }


        public string Description { get { return "Return a list of current backups and their schedules"; } }

        public IEnumerable<KeyValuePair<string, Type>> Types
        {
            get
            {
                return new KeyValuePair<string, Type>[] {
                    new KeyValuePair<string, Type>(HttpServer.Method.Get, typeof(AddOrUpdateBackupData[])),
                    new KeyValuePair<string, Type>(HttpServer.Method.Post, typeof(AddOrUpdateBackupData))
                };
            }
        }
    }
}

<|MERGE_RESOLUTION|>--- conflicted
+++ resolved
@@ -1,338 +1,299 @@
-﻿//  Copyright (C) 2015, The Duplicati Team
-//  http://www.duplicati.com, info@duplicati.com
-//
-//  This library is free software; you can redistribute it and/or modify
-//  it under the terms of the GNU Lesser General Public License as
-//  published by the Free Software Foundation; either version 2.1 of the
-//  License, or (at your option) any later version.
-//
-//  This library is distributed in the hope that it will be useful, but
-//  WITHOUT ANY WARRANTY; without even the implied warranty of
-//  MERCHANTABILITY or FITNESS FOR A PARTICULAR PURPOSE. See the GNU
-//  Lesser General Public License for more details.
-//
-//  You should have received a copy of the GNU Lesser General Public
-//  License along with this library; if not, write to the Free Software
-//  Foundation, Inc., 59 Temple Place, Suite 330, Boston, MA 02111-1307 USA
-using System;
-using System.Linq;
-using System.Collections.Generic;
-using Duplicati.Server.Serialization;
-using System.IO;
-
-namespace Duplicati.Server.WebServer.RESTMethods
-{
-    public class Backups : IRESTMethodGET, IRESTMethodPOST, IRESTMethodDocumented
-    {
-        public class AddOrUpdateBackupData
-        {
-            public Boolean IsUnencryptedOrPassphraseStored { get; set;}
-            public Database.Schedule Schedule { get; set;}
-            public Database.Backup Backup { get; set;}
-        }
-
-        public void GET(string key, RequestInfo info)
-        {
-            var schedules = Program.DataConnection.Schedules;
-            var backups = Program.DataConnection.Backups;
-
-            var all = from n in backups
-                select new AddOrUpdateBackupData {
-                IsUnencryptedOrPassphraseStored = Program.DataConnection.IsUnencryptedOrPassphraseStored(long.Parse(n.ID)),
-                Backup = (Database.Backup)n,
-                Schedule = 
-                    (from x in schedules
-                        where x.Tags != null && x.Tags.Contains("ID=" + n.ID)
-                        select (Database.Schedule)x).FirstOrDefault()
-                };
-
-            info.BodyWriter.OutputOK(all.ToArray());
-        }
-
-        private void ImportBackup(RequestInfo info)
-        {
-            var output_template = "<html><body><script type=\"text/javascript\">var jso = 'JSO'; var rp = null; try { rp = parent['CBM']; } catch (e) {}; if (rp) { rp('MSG', jso); } else { alert; rp('MSG'); };</script></body></html>";
-            //output_template = "<html><body><script type=\"text/javascript\">alert('MSG');</script></body></html>";
-            try
-            {
-                var input = info.Request.Form;
-                var cmdline = Library.Utility.Utility.ParseBool(input["cmdline"].Value, false);
-                var import_metadata = Library.Utility.Utility.ParseBool(input["import_metadata"].Value, false);
-                var direct = Library.Utility.Utility.ParseBool(input["direct"].Value, false);
-                output_template = output_template.Replace("CBM", input["callback"].Value);
-                if (cmdline)
-                {
-                    info.Response.ContentType = "text/html";
-                    info.BodyWriter.Write(output_template.Replace("MSG", "Import from commandline not yet implemented"));
-                }
-                else
-                {
-                    var file = info.Request.Form.GetFile("config");
-                    if (file == null)
-                        throw new Exception("No file uploaded");
-
-<<<<<<< HEAD
-                    var buf = new byte[3];
-                    using(var fs = System.IO.File.OpenRead(file.Filename))
-                    {
-                        Duplicati.Library.Utility.Utility.ForceStreamRead(fs, buf, buf.Length);
-
-                        fs.Position = 0;
-                        if (buf[0] == 'A' && buf[1] == 'E' && buf[2] == 'S')
-                        {
-                            var passphrase = input["passphrase"].Value;
-                            using(var m = new Duplicati.Library.Encryption.AESEncryption(passphrase, new Dictionary<string, string>()))
-                            using(var m2 = m.Decrypt(fs))
-                            using(var sr = new System.IO.StreamReader(m2))
-                                ipx = Serializer.Deserialize<Serializable.ImportExportStructure>(sr);
-                        }
-                        else
-                        {
-                            using(var sr = new System.IO.StreamReader(fs))
-                                ipx = Serializer.Deserialize<Serializable.ImportExportStructure>(sr);
-                        }
-                    }
-
-                    if (ipx.Backup == null)
-                        throw new Exception("No backup found in document");
-
-                    if (ipx.Backup.Metadata == null)
-                        ipx.Backup.Metadata = new Dictionary<string, string>();
-
-                    if (!import_metadata) 
-                        ipx.Backup.Metadata.Clear();
-
-                    ipx.Backup.ID = null;
-                    ((Database.Backup)ipx.Backup).DBPath = null;
-
-                    if (ipx.Schedule != null)
-                        ipx.Schedule.ID = -1;
-
-=======
-                    Serializable.ImportExportStructure ipx = Backups.LoadConfiguration(file.Filename, import_metadata, () => input["passphrase"].Value);
->>>>>>> 82c14c5c
-                    if (direct)
-                    {
-                        lock (Program.DataConnection.m_lock)
-                        {
-                            var basename = ipx.Backup.Name;
-                            var c = 0;
-                            while (c++ < 100 && Program.DataConnection.Backups.Any(x => x.Name.Equals(ipx.Backup.Name, StringComparison.OrdinalIgnoreCase)))
-                                ipx.Backup.Name = basename + " (" + c.ToString() + ")";
-
-                            if (Program.DataConnection.Backups.Any(x => x.Name.Equals(ipx.Backup.Name, StringComparison.OrdinalIgnoreCase)))
-                            {
-                                info.BodyWriter.SetOK();
-                                info.Response.ContentType = "text/html";
-                                info.BodyWriter.Write(output_template.Replace("MSG", "There already exists a backup with the name: " + basename.Replace("\'", "\\'")));
-                            }
-
-                            var err = Program.DataConnection.ValidateBackup(ipx.Backup, ipx.Schedule);
-                            if (!string.IsNullOrWhiteSpace(err))
-                            {
-                                info.ReportClientError(err, System.Net.HttpStatusCode.BadRequest);
-                                return;
-                            }
-
-                            Program.DataConnection.AddOrUpdateBackupAndSchedule(ipx.Backup, ipx.Schedule);
-                        }
-
-                        info.Response.ContentType = "text/html";
-                        info.BodyWriter.Write(output_template.Replace("MSG", "OK"));
-
-                    }
-                    else
-                    {
-                        using (var sw = new StringWriter())
-                        {
-                            Serializer.SerializeJson(sw, ipx, true);
-                            output_template = output_template.Replace("'JSO'", sw.ToString());
-                        }
-                        info.BodyWriter.Write(output_template.Replace("MSG", "Import completed, but a browser issue prevents loading the contents. Try using the direct import method instead."));
-                    }
-                }
-            }
-            catch (Exception ex)
-            {
-                Program.DataConnection.LogError("", "Failed to import backup", ex);
-                info.Response.ContentType = "text/html";
-                info.BodyWriter.Write(output_template.Replace("MSG", ex.Message.Replace("\'", "\\'").Replace("\r", "\\r").Replace("\n", "\\n")));
-            }            
-        }
-
-        public static Serializable.ImportExportStructure ImportBackup(string configurationFile, bool importMetadata, Func<string> getPassword, Dictionary<string, string> advancedOptions)
-        {
-            // This removes the ID and DBPath from the backup configuration.
-            Serializable.ImportExportStructure importedStructure = Backups.LoadConfiguration(configurationFile, importMetadata, getPassword);
-
-            // This will create the Duplicati-server.sqlite database file if it doesn't exist.
-            using (Duplicati.Server.Database.Connection connection = Program.GetDatabaseConnection(advancedOptions))
-            {
-                if (connection.Backups.Any(x => x.Name.Equals(importedStructure.Backup.Name, StringComparison.OrdinalIgnoreCase)))
-                {
-                    throw new InvalidOperationException($"A backup with the name {importedStructure.Backup.Name} already exists.");
-                }
-
-                string error = connection.ValidateBackup(importedStructure.Backup, importedStructure.Schedule);
-                if (!string.IsNullOrWhiteSpace(error))
-                {
-                    throw new InvalidOperationException(error);
-                }
-
-                // This creates a new ID and DBPath.
-                connection.AddOrUpdateBackupAndSchedule(importedStructure.Backup, importedStructure.Schedule);
-            }
-
-            return importedStructure;
-        }
-
-        private static Serializable.ImportExportStructure LoadConfiguration(string filename, bool importMetadata, Func<string> getPassword)
-        {
-            Serializable.ImportExportStructure ipx;
-
-            var buf = new byte[3];
-            using (var fs = System.IO.File.OpenRead(filename))
-            {
-                Duplicati.Library.Utility.Utility.ForceStreamRead(fs, buf, buf.Length);
-
-                fs.Position = 0;
-                if (buf[0] == 'A' && buf[1] == 'E' && buf[2] == 'S')
-                {
-                    using (var m = new Duplicati.Library.Encryption.AESEncryption(getPassword(), new Dictionary<string, string>()))
-                    {
-                        using (var m2 = m.Decrypt(fs))
-                        {
-                            using (var sr = new System.IO.StreamReader(m2))
-                            {
-                                ipx = Serializer.Deserialize<Serializable.ImportExportStructure>(sr);
-                            }
-                        }
-                    }
-                }
-                else
-                {
-                    using (var sr = new System.IO.StreamReader(fs))
-                    {
-                        ipx = Serializer.Deserialize<Serializable.ImportExportStructure>(sr);
-                    }
-                }
-            }
-
-            if (ipx.Backup == null)
-            {
-                throw new Exception("No backup found in document");
-            }
-
-            if (ipx.Backup.Metadata == null)
-            {
-                ipx.Backup.Metadata = new Dictionary<string, string>();
-            }
-
-            if (!importMetadata)
-            {
-                ipx.Backup.Metadata.Clear();
-            }
-
-            ipx.Backup.ID = null;
-            ipx.Backup.DBPath = null;
-
-            if (ipx.Schedule != null)
-            {
-                ipx.Schedule.ID = -1;
-            }
-
-            return ipx;
-        }
-
-        public void POST(string key, RequestInfo info)
-        {
-            if ("import".Equals(key, StringComparison.OrdinalIgnoreCase))
-            {
-                ImportBackup(info);
-                return;
-            }
-
-            AddOrUpdateBackupData data = null;
-            try
-            {
-                var str = info.Request.Form["data"].Value;
-                if (string.IsNullOrWhiteSpace(str))
-                    str = new StreamReader(info.Request.Body, System.Text.Encoding.UTF8).ReadToEnd();
-
-                data = Serializer.Deserialize<AddOrUpdateBackupData>(new StringReader(str));
-                if (data.Backup == null)
-                {
-                    info.ReportClientError("Data object had no backup entry", System.Net.HttpStatusCode.BadRequest);
-                    return;
-                }
-
-                data.Backup.ID = null;
-
-                if (Duplicati.Library.Utility.Utility.ParseBool(info.Request.Form["temporary"].Value, false))
-                {
-                    using(var tf = new Duplicati.Library.Utility.TempFile())
-                        data.Backup.DBPath = tf;
-
-                    data.Backup.Filters = data.Backup.Filters ?? new Duplicati.Server.Serialization.Interface.IFilter[0];
-                    data.Backup.Settings = data.Backup.Settings ?? new Duplicati.Server.Serialization.Interface.ISetting[0];
-
-                    Program.DataConnection.RegisterTemporaryBackup(data.Backup);
-
-                    info.OutputOK(new { status = "OK", ID = data.Backup.ID });
-                }
-                else
-                {
-                    if (Library.Utility.Utility.ParseBool(info.Request.Form["existing_db"].Value, false))
-                    {
-                        data.Backup.DBPath = Library.Main.DatabaseLocator.GetDatabasePath(data.Backup.TargetURL, null, false, false);
-                        if (string.IsNullOrWhiteSpace(data.Backup.DBPath))
-                            throw new Exception("Unable to find remote db path?");
-                    }
-
-
-                    lock(Program.DataConnection.m_lock)
-                    {
-                        if (Program.DataConnection.Backups.Any(x => x.Name.Equals(data.Backup.Name, StringComparison.OrdinalIgnoreCase)))
-                        {
-                            info.ReportClientError("There already exists a backup with the name: " + data.Backup.Name, System.Net.HttpStatusCode.Conflict);
-                            return;
-                        }
-
-                        var err = Program.DataConnection.ValidateBackup(data.Backup, data.Schedule);
-                        if (!string.IsNullOrWhiteSpace(err))
-                        {
-                            info.ReportClientError(err, System.Net.HttpStatusCode.BadRequest);
-                            return;
-                        }
-
-                        Program.DataConnection.AddOrUpdateBackupAndSchedule(data.Backup, data.Schedule);
-                    }
-
-                    info.OutputOK(new { status = "OK", ID = data.Backup.ID });
-                }
-            }
-            catch (Exception ex)
-            {
-                if (data == null)
-                    info.ReportClientError(string.Format("Unable to parse backup or schedule object: {0}", ex.Message), System.Net.HttpStatusCode.BadRequest);
-                else
-                    info.ReportClientError(string.Format("Unable to save schedule or backup object: {0}", ex.Message), System.Net.HttpStatusCode.InternalServerError);
-            }
-        }
-
-
-        public string Description { get { return "Return a list of current backups and their schedules"; } }
-
-        public IEnumerable<KeyValuePair<string, Type>> Types
-        {
-            get
-            {
-                return new KeyValuePair<string, Type>[] {
-                    new KeyValuePair<string, Type>(HttpServer.Method.Get, typeof(AddOrUpdateBackupData[])),
-                    new KeyValuePair<string, Type>(HttpServer.Method.Post, typeof(AddOrUpdateBackupData))
-                };
-            }
-        }
-    }
-}
-
+﻿//  Copyright (C) 2015, The Duplicati Team
+//  http://www.duplicati.com, info@duplicati.com
+//
+//  This library is free software; you can redistribute it and/or modify
+//  it under the terms of the GNU Lesser General Public License as
+//  published by the Free Software Foundation; either version 2.1 of the
+//  License, or (at your option) any later version.
+//
+//  This library is distributed in the hope that it will be useful, but
+//  WITHOUT ANY WARRANTY; without even the implied warranty of
+//  MERCHANTABILITY or FITNESS FOR A PARTICULAR PURPOSE. See the GNU
+//  Lesser General Public License for more details.
+//
+//  You should have received a copy of the GNU Lesser General Public
+//  License along with this library; if not, write to the Free Software
+//  Foundation, Inc., 59 Temple Place, Suite 330, Boston, MA 02111-1307 USA
+using System;
+using System.Linq;
+using System.Collections.Generic;
+using Duplicati.Server.Serialization;
+using System.IO;
+
+namespace Duplicati.Server.WebServer.RESTMethods
+{
+    public class Backups : IRESTMethodGET, IRESTMethodPOST, IRESTMethodDocumented
+    {
+        public class AddOrUpdateBackupData
+        {
+            public Boolean IsUnencryptedOrPassphraseStored { get; set;}
+            public Database.Schedule Schedule { get; set;}
+            public Database.Backup Backup { get; set;}
+        }
+
+        public void GET(string key, RequestInfo info)
+        {
+            var schedules = Program.DataConnection.Schedules;
+            var backups = Program.DataConnection.Backups;
+
+            var all = from n in backups
+                select new AddOrUpdateBackupData {
+                IsUnencryptedOrPassphraseStored = Program.DataConnection.IsUnencryptedOrPassphraseStored(long.Parse(n.ID)),
+                Backup = (Database.Backup)n,
+                Schedule = 
+                    (from x in schedules
+                        where x.Tags != null && x.Tags.Contains("ID=" + n.ID)
+                        select (Database.Schedule)x).FirstOrDefault()
+                };
+
+            info.BodyWriter.OutputOK(all.ToArray());
+        }
+
+        private void ImportBackup(RequestInfo info)
+        {
+            var output_template = "<html><body><script type=\"text/javascript\">var jso = 'JSO'; var rp = null; try { rp = parent['CBM']; } catch (e) {}; if (rp) { rp('MSG', jso); } else { alert; rp('MSG'); };</script></body></html>";
+            //output_template = "<html><body><script type=\"text/javascript\">alert('MSG');</script></body></html>";
+            try
+            {
+                var input = info.Request.Form;
+                var cmdline = Library.Utility.Utility.ParseBool(input["cmdline"].Value, false);
+                var import_metadata = Library.Utility.Utility.ParseBool(input["import_metadata"].Value, false);
+                var direct = Library.Utility.Utility.ParseBool(input["direct"].Value, false);
+                output_template = output_template.Replace("CBM", input["callback"].Value);
+                if (cmdline)
+                {
+                    info.Response.ContentType = "text/html";
+                    info.BodyWriter.Write(output_template.Replace("MSG", "Import from commandline not yet implemented"));
+                }
+                else
+                {
+                    var file = info.Request.Form.GetFile("config");
+                    if (file == null)
+                        throw new Exception("No file uploaded");
+
+                    Serializable.ImportExportStructure ipx = Backups.LoadConfiguration(file.Filename, import_metadata, () => input["passphrase"].Value);
+                    if (direct)
+                    {
+                        lock (Program.DataConnection.m_lock)
+                        {
+                            var basename = ipx.Backup.Name;
+                            var c = 0;
+                            while (c++ < 100 && Program.DataConnection.Backups.Any(x => x.Name.Equals(ipx.Backup.Name, StringComparison.OrdinalIgnoreCase)))
+                                ipx.Backup.Name = basename + " (" + c.ToString() + ")";
+
+                            if (Program.DataConnection.Backups.Any(x => x.Name.Equals(ipx.Backup.Name, StringComparison.OrdinalIgnoreCase)))
+                            {
+                                info.BodyWriter.SetOK();
+                                info.Response.ContentType = "text/html";
+                                info.BodyWriter.Write(output_template.Replace("MSG", "There already exists a backup with the name: " + basename.Replace("\'", "\\'")));
+                            }
+
+                            var err = Program.DataConnection.ValidateBackup(ipx.Backup, ipx.Schedule);
+                            if (!string.IsNullOrWhiteSpace(err))
+                            {
+                                info.ReportClientError(err, System.Net.HttpStatusCode.BadRequest);
+                                return;
+                            }
+
+                            Program.DataConnection.AddOrUpdateBackupAndSchedule(ipx.Backup, ipx.Schedule);
+                        }
+
+                        info.Response.ContentType = "text/html";
+                        info.BodyWriter.Write(output_template.Replace("MSG", "OK"));
+
+                    }
+                    else
+                    {
+                        using (var sw = new StringWriter())
+                        {
+                            Serializer.SerializeJson(sw, ipx, true);
+                            output_template = output_template.Replace("'JSO'", sw.ToString());
+                        }
+                        info.BodyWriter.Write(output_template.Replace("MSG", "Import completed, but a browser issue prevents loading the contents. Try using the direct import method instead."));
+                    }
+                }
+            }
+            catch (Exception ex)
+            {
+                Program.DataConnection.LogError("", "Failed to import backup", ex);
+                info.Response.ContentType = "text/html";
+                info.BodyWriter.Write(output_template.Replace("MSG", ex.Message.Replace("\'", "\\'").Replace("\r", "\\r").Replace("\n", "\\n")));
+            }            
+        }
+
+        public static Serializable.ImportExportStructure ImportBackup(string configurationFile, bool importMetadata, Func<string> getPassword, Dictionary<string, string> advancedOptions)
+        {
+            // This removes the ID and DBPath from the backup configuration.
+            Serializable.ImportExportStructure importedStructure = Backups.LoadConfiguration(configurationFile, importMetadata, getPassword);
+
+            // This will create the Duplicati-server.sqlite database file if it doesn't exist.
+            using (Duplicati.Server.Database.Connection connection = Program.GetDatabaseConnection(advancedOptions))
+            {
+                if (connection.Backups.Any(x => x.Name.Equals(importedStructure.Backup.Name, StringComparison.OrdinalIgnoreCase)))
+                {
+                    throw new InvalidOperationException($"A backup with the name {importedStructure.Backup.Name} already exists.");
+                }
+
+                string error = connection.ValidateBackup(importedStructure.Backup, importedStructure.Schedule);
+                if (!string.IsNullOrWhiteSpace(error))
+                {
+                    throw new InvalidOperationException(error);
+                }
+
+                // This creates a new ID and DBPath.
+                connection.AddOrUpdateBackupAndSchedule(importedStructure.Backup, importedStructure.Schedule);
+            }
+
+            return importedStructure;
+        }
+
+        private static Serializable.ImportExportStructure LoadConfiguration(string filename, bool importMetadata, Func<string> getPassword)
+        {
+            Serializable.ImportExportStructure ipx;
+
+            var buf = new byte[3];
+            using (var fs = System.IO.File.OpenRead(filename))
+            {
+                Duplicati.Library.Utility.Utility.ForceStreamRead(fs, buf, buf.Length);
+
+                fs.Position = 0;
+                if (buf[0] == 'A' && buf[1] == 'E' && buf[2] == 'S')
+                {
+                    using (var m = new Duplicati.Library.Encryption.AESEncryption(getPassword(), new Dictionary<string, string>()))
+                    {
+                        using (var m2 = m.Decrypt(fs))
+                        {
+                            using (var sr = new System.IO.StreamReader(m2))
+                            {
+                                ipx = Serializer.Deserialize<Serializable.ImportExportStructure>(sr);
+                            }
+                        }
+                    }
+                }
+                else
+                {
+                    using (var sr = new System.IO.StreamReader(fs))
+                    {
+                        ipx = Serializer.Deserialize<Serializable.ImportExportStructure>(sr);
+                    }
+                }
+            }
+
+            if (ipx.Backup == null)
+            {
+                throw new Exception("No backup found in document");
+            }
+
+            if (ipx.Backup.Metadata == null)
+            {
+                ipx.Backup.Metadata = new Dictionary<string, string>();
+            }
+
+            if (!importMetadata)
+            {
+                ipx.Backup.Metadata.Clear();
+            }
+
+            ipx.Backup.ID = null;
+            ipx.Backup.DBPath = null;
+
+            if (ipx.Schedule != null)
+            {
+                ipx.Schedule.ID = -1;
+            }
+
+            return ipx;
+        }
+
+        public void POST(string key, RequestInfo info)
+        {
+            if ("import".Equals(key, StringComparison.OrdinalIgnoreCase))
+            {
+                ImportBackup(info);
+                return;
+            }
+
+            AddOrUpdateBackupData data = null;
+            try
+            {
+                var str = info.Request.Form["data"].Value;
+                if (string.IsNullOrWhiteSpace(str))
+                    str = new StreamReader(info.Request.Body, System.Text.Encoding.UTF8).ReadToEnd();
+
+                data = Serializer.Deserialize<AddOrUpdateBackupData>(new StringReader(str));
+                if (data.Backup == null)
+                {
+                    info.ReportClientError("Data object had no backup entry", System.Net.HttpStatusCode.BadRequest);
+                    return;
+                }
+
+                data.Backup.ID = null;
+
+                if (Duplicati.Library.Utility.Utility.ParseBool(info.Request.Form["temporary"].Value, false))
+                {
+                    using(var tf = new Duplicati.Library.Utility.TempFile())
+                        data.Backup.DBPath = tf;
+
+                    data.Backup.Filters = data.Backup.Filters ?? new Duplicati.Server.Serialization.Interface.IFilter[0];
+                    data.Backup.Settings = data.Backup.Settings ?? new Duplicati.Server.Serialization.Interface.ISetting[0];
+
+                    Program.DataConnection.RegisterTemporaryBackup(data.Backup);
+
+                    info.OutputOK(new { status = "OK", ID = data.Backup.ID });
+                }
+                else
+                {
+                    if (Library.Utility.Utility.ParseBool(info.Request.Form["existing_db"].Value, false))
+                    {
+                        data.Backup.DBPath = Library.Main.DatabaseLocator.GetDatabasePath(data.Backup.TargetURL, null, false, false);
+                        if (string.IsNullOrWhiteSpace(data.Backup.DBPath))
+                            throw new Exception("Unable to find remote db path?");
+                    }
+
+
+                    lock(Program.DataConnection.m_lock)
+                    {
+                        if (Program.DataConnection.Backups.Any(x => x.Name.Equals(data.Backup.Name, StringComparison.OrdinalIgnoreCase)))
+                        {
+                            info.ReportClientError("There already exists a backup with the name: " + data.Backup.Name, System.Net.HttpStatusCode.Conflict);
+                            return;
+                        }
+
+                        var err = Program.DataConnection.ValidateBackup(data.Backup, data.Schedule);
+                        if (!string.IsNullOrWhiteSpace(err))
+                        {
+                            info.ReportClientError(err, System.Net.HttpStatusCode.BadRequest);
+                            return;
+                        }
+
+                        Program.DataConnection.AddOrUpdateBackupAndSchedule(data.Backup, data.Schedule);
+                    }
+
+                    info.OutputOK(new { status = "OK", ID = data.Backup.ID });
+                }
+            }
+            catch (Exception ex)
+            {
+                if (data == null)
+                    info.ReportClientError(string.Format("Unable to parse backup or schedule object: {0}", ex.Message), System.Net.HttpStatusCode.BadRequest);
+                else
+                    info.ReportClientError(string.Format("Unable to save schedule or backup object: {0}", ex.Message), System.Net.HttpStatusCode.InternalServerError);
+            }
+        }
+
+
+        public string Description { get { return "Return a list of current backups and their schedules"; } }
+
+        public IEnumerable<KeyValuePair<string, Type>> Types
+        {
+            get
+            {
+                return new KeyValuePair<string, Type>[] {
+                    new KeyValuePair<string, Type>(HttpServer.Method.Get, typeof(AddOrUpdateBackupData[])),
+                    new KeyValuePair<string, Type>(HttpServer.Method.Post, typeof(AddOrUpdateBackupData))
+                };
+            }
+        }
+    }
+}
+